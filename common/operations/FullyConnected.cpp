/*
 * Copyright (C) 2017 The Android Open Source Project
 *
 * Licensed under the Apache License, Version 2.0 (the "License");
 * you may not use this file except in compliance with the License.
 * You may obtain a copy of the License at
 *
 *      http://www.apache.org/licenses/LICENSE-2.0
 *
 * Unless required by applicable law or agreed to in writing, software
 * distributed under the License is distributed on an "AS IS" BASIS,
 * WITHOUT WARRANTIES OR CONDITIONS OF ANY KIND, either express or implied.
 * See the License for the specific language governing permissions and
 * limitations under the License.
 */

#include "Operations.h"
#include "CpuOperationUtils.h"

#include "tensorflow/contrib/lite/kernels/internal/optimized/optimized_ops.h"
#include "tensorflow/contrib/lite/kernels/internal/reference/reference_ops.h"
<<<<<<< HEAD
=======

#include "Tracing.h"
>>>>>>> 36ccbe77

namespace android {
namespace nn {

bool fullyConnectedFloat32(const float* inputData, const Shape& inputShape,
                           const float* weightsData, const Shape& weightsShape,
                           const float* biasData, const Shape& biasShape,
                           int32_t activation,
                           float* outputData, const Shape& outputShape) {
    NNTRACE_TRANS("fullyConnectedFloat32");
    float output_activation_min, output_activation_max;
    CalculateActivationRangeFloat(activation, &output_activation_min,
                                  &output_activation_max);

    // b/80425683, optimized implementation produces incorrect results when the
    // number of input elements is the squre of batch_size.
    uint32_t batch_size = getSizeOfDimension(outputShape, 0);
    uint32_t input_n_elements = getNumberOfElements(inputShape);
    if (batch_size * batch_size == input_n_elements) {
<<<<<<< HEAD
=======
        NNTRACE_COMP_SWITCH("reference_ops::FullyConnected");
>>>>>>> 36ccbe77
        tflite::reference_ops::FullyConnected(
                inputData, convertShapeToDims(inputShape),
                weightsData, convertShapeToDims(weightsShape),
                biasData, convertShapeToDims(biasShape),
                output_activation_min, output_activation_max,
                outputData, convertShapeToDims(outputShape));
    } else {
<<<<<<< HEAD
=======
        NNTRACE_COMP_SWITCH("optimized_ops::FullyConnected");
>>>>>>> 36ccbe77
        tflite::optimized_ops::FullyConnected(
                inputData, convertShapeToDims(inputShape),
                weightsData, convertShapeToDims(weightsShape),
                biasData, convertShapeToDims(biasShape),
                output_activation_min, output_activation_max,
                outputData, convertShapeToDims(outputShape));
    }
    return true;
}

bool fullyConnectedQuant8(const uint8_t* inputData, const Shape& inputShape,
                          const uint8_t* weightsData, const Shape& weightsShape,
                          const int32_t* biasData, const Shape& biasShape,
                          int32_t activation,
                          uint8_t* outputData, const Shape& outputShape) {
    NNTRACE_TRANS("fullyConnectedQuant8");
    int32_t inputOffset = -inputShape.offset;
    int32_t weightsOffset = -weightsShape.offset;
    int32_t outputOffset = outputShape.offset;

    float real_multiplier = 0.0;
    int32_t output_multiplier = 0;
    int32_t output_shift = 0;
    int32_t output_activation_min = 0;
    int32_t output_activation_max = 0;

    if (!GetQuantizedConvolutionMultipler(inputShape, weightsShape, biasShape,
                                          outputShape, &real_multiplier) ||
            !QuantizeMultiplierSmallerThanOne(real_multiplier, &output_multiplier,
                                              &output_shift)) {
        return false;
    }
    CalculateActivationRangeUint8(activation, outputShape,
                                  &output_activation_min,
                                  &output_activation_max);

    static thread_local gemmlowp::GemmContext gemm_context;
    // Alow gemmlowp automatically decide how many threads to use.
    gemm_context.set_max_num_threads(0);

    NNTRACE_COMP_SWITCH("optimized_ops::FullyConnected");
    tflite::optimized_ops::FullyConnected(
            inputData, convertShapeToDims(inputShape), inputOffset,
            weightsData, convertShapeToDims(weightsShape), weightsOffset,
            biasData, convertShapeToDims(biasShape),
            outputOffset, output_multiplier, output_shift,
            output_activation_min, output_activation_max,
            outputData, convertShapeToDims(outputShape), &gemm_context);

    return true;
}
}  // namespace nn
}  // namespace android<|MERGE_RESOLUTION|>--- conflicted
+++ resolved
@@ -19,11 +19,8 @@
 
 #include "tensorflow/contrib/lite/kernels/internal/optimized/optimized_ops.h"
 #include "tensorflow/contrib/lite/kernels/internal/reference/reference_ops.h"
-<<<<<<< HEAD
-=======
 
 #include "Tracing.h"
->>>>>>> 36ccbe77
 
 namespace android {
 namespace nn {
@@ -43,10 +40,7 @@
     uint32_t batch_size = getSizeOfDimension(outputShape, 0);
     uint32_t input_n_elements = getNumberOfElements(inputShape);
     if (batch_size * batch_size == input_n_elements) {
-<<<<<<< HEAD
-=======
         NNTRACE_COMP_SWITCH("reference_ops::FullyConnected");
->>>>>>> 36ccbe77
         tflite::reference_ops::FullyConnected(
                 inputData, convertShapeToDims(inputShape),
                 weightsData, convertShapeToDims(weightsShape),
@@ -54,10 +48,7 @@
                 output_activation_min, output_activation_max,
                 outputData, convertShapeToDims(outputShape));
     } else {
-<<<<<<< HEAD
-=======
         NNTRACE_COMP_SWITCH("optimized_ops::FullyConnected");
->>>>>>> 36ccbe77
         tflite::optimized_ops::FullyConnected(
                 inputData, convertShapeToDims(inputShape),
                 weightsData, convertShapeToDims(weightsShape),
