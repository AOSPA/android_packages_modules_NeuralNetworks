/*
 * Copyright (C) 2017 The Android Open Source Project
 *
 * Licensed under the Apache License, Version 2.0 (the "License");
 * you may not use this file except in compliance with the License.
 * You may obtain a copy of the License at
 *
 *      http://www.apache.org/licenses/LICENSE-2.0
 *
 * Unless required by applicable law or agreed to in writing, software
 * distributed under the License is distributed on an "AS IS" BASIS,
 * WITHOUT WARRANTIES OR CONDITIONS OF ANY KIND, either express or implied.
 * See the License for the specific language governing permissions and
 * limitations under the License.
 */

/**
 * @addtogroup NeuralNetworks
 * @{
 */

/**
 * @file NeuralNetworks.h
 */

#ifndef ANDROID_ML_NN_RUNTIME_NEURAL_NETWORKS_H
#define ANDROID_ML_NN_RUNTIME_NEURAL_NETWORKS_H

/******************************************************************
 *
 * IMPORTANT NOTICE:
 *
 *   This file is part of Android's set of stable system headers
 *   exposed by the Android NDK (Native Development Kit).
 *
 *   Third-party source AND binary code relies on the definitions
 *   here to be FROZEN ON ALL UPCOMING PLATFORM RELEASES.
 *
 *   - DO NOT MODIFY ENUMS (EXCEPT IF YOU ADD NEW 32-BIT VALUES)
 *   - DO NOT MODIFY CONSTANTS OR FUNCTIONAL MACROS
 *   - DO NOT CHANGE THE SIGNATURE OF FUNCTIONS IN ANY WAY
 *   - DO NOT CHANGE THE LAYOUT OR SIZE OF STRUCTURES
 */

#include <stddef.h>
#include <stdint.h>
#include <sys/cdefs.h>

__BEGIN_DECLS

/**
 * Operand types.
 *
 * The type of operands that can be added to a model.
 *
 * Although we define many types, most operators accept just a few
 * types. Most used are {@link ANEURALNETWORKS_TENSOR_FLOAT32},
 * {@link ANEURALNETWORKS_TENSOR_QUANT8_ASYMM},
 * and {@link ANEURALNETWORKS_INT32}.
 *
 * Available since API level 27.
 */
typedef enum {
    /** A 32 bit floating point scalar value. */
    ANEURALNETWORKS_FLOAT32 = 0,
    /** A signed 32 bit integer scalar value. */
    ANEURALNETWORKS_INT32 = 1,
    /** An unsigned 32 bit integer scalar value. */
    ANEURALNETWORKS_UINT32 = 2,
    /** A tensor of 32 bit floating point values. */
    ANEURALNETWORKS_TENSOR_FLOAT32 = 3,
    /** A tensor of 32 bit integer values. */
    ANEURALNETWORKS_TENSOR_INT32 = 4,
    /**
     * A tensor of 8 bit unsigned integers that represent real numbers.
     *
     * Attached to this tensor are two numbers that be used to convert the
     * 8 bit integer to the real value and vice versa. These two numbers are:
     * - scale: a 32 bit floating point value greater than zero.
     * - zeroPoint: a 32 bit integer, in range [0, 255].
     *
     * The formula is:
     *   real_value = (integer_value - zeroPoint) * scale.
     */
    ANEURALNETWORKS_TENSOR_QUANT8_ASYMM = 5,
#if __ANDROID_API__ >= __ANDROID_API_Q__
    /**
     * An 8 bit boolean scalar value.
     *
     * Values of this operand type are either true or false. A zero value
     * represents false; any other value represents true.
     *
     * Available since API level 29.
     */
    ANEURALNETWORKS_BOOL = 6,
    /**
     * A tensor of 16 bit signed integers that represent real numbers.
     *
     * Attached to this tensor is a number representing real value scale that is
     * used to convert the 16 bit number to a real value in the following way:
     * realValue = integerValue * scale.
     *
     * scale is a 32 bit floating point with value greater then zero.
     *
     * Available since API level 29.
     */
    ANEURALNETWORKS_TENSOR_QUANT16_SYMM = 7,
    /**
     * A tensor of IEEE 754 16 bit floating point values.
     *
     * Available since API level 29.
     */
    ANEURALNETWORKS_TENSOR_FLOAT16 = 8,
    /**
     * A tensor of 8 bit boolean values.
     *
     * Values of this operand type are either true or false. A zero value
     * represents false; any other value represents true.
     *
     * Available since API level 29.
     */
    ANEURALNETWORKS_TENSOR_BOOL8 = 9,
    /**
     * An IEEE 754 16 bit floating point scalar value.
     *
     * Available since API level 29.
     */
    ANEURALNETWORKS_FLOAT16 = 10,
    /**
     * A tensor of 8 bit signed integers that represent real numbers.
     *
     * This tensor is associated with additional fields that can
     * be used to convert the 8 bit signed integer to the real value and vice versa.
     * These fields are:
     * - channelDim: a 32 bit unsigned integer indicating channel dimension.
     * - scales: an array of positive 32 bit floating point values.
     * The size of the scales array must be equal to dimensions[channelDim].
<<<<<<< HEAD
     * These fields are located inside Operand's extraParams union, inside the
     * {@link ANeuralNetworksSymmPerChannelQuantParams} struct.
     *
     * An Operand of this type must use 'channelQuant' field of its extraParams
     * union.
=======
     *
     * {@link ANeuralNetworksModel_setOperandSymmPerChannelQuantParams} must be used
     * to set the parameters for an Operand of this type.
>>>>>>> 54f0895f
     *
     * The channel dimension of this tensor must not be unknown (dimensions[channelDim] != 0).
     *
     * The formula is:
     * realValue[..., C, ...] =
     *     integerValue[..., C, ...] * scales[C]
     * where C is an index in the Channel dimension.
     *
     * Available since API level 29.
     */
    ANEURALNETWORKS_TENSOR_QUANT8_SYMM_PER_CHANNEL = 11,
<<<<<<< HEAD
=======
#endif  // __ANDROID_API__ >= __ANDROID_API_Q__

>>>>>>> 54f0895f
} OperandCode;

/**
 * Operation types.
 *
 * The type of operations that can be added to a model.
 *
 * Available since API level 27.
 */
typedef enum {
    // Operations below are available since API level 27.

    /**
     * Adds two tensors, element-wise.
     *
     * Takes two input tensors of identical {@link OperandCode} and compatible
     * dimensions. The output is the sum of both input tensors, optionally
     * modified by an activation function.
     *
     * Two dimensions are compatible when:
     *     1. they are equal, or
     *     2. one of them is 1
     *
     * The size of the output is the maximum size along each dimension of the
     * input operands. It starts with the trailing dimensions, and works its
     * way forward.
     *
     * Example:
     *
     *     input1.dimension = {4, 1, 2}
     *     input2.dimension = {5, 4, 3, 1}
     *     output.dimension = {5, 4, 3, 2}
     *
     * Supported tensor {@link OperandCode}:
     * * {@link ANEURALNETWORKS_TENSOR_FLOAT16} (since API level 29)
     * * {@link ANEURALNETWORKS_TENSOR_FLOAT32}
     * * {@link ANEURALNETWORKS_TENSOR_QUANT8_ASYMM}
     *
     * Supported tensor rank: up to 4
     *
     * Inputs:
     * * 0: A tensor.
     * * 1: A tensor of the same {@link OperandCode}, and compatible dimensions
     *      as input0.
     * * 2: An {@link ANEURALNETWORKS_INT32} scalar, and has to be one of the
     *      {@link FuseCode} values. Specifies the activation to
     *      invoke on the result.
     *
     * Outputs:
     * * 0: The sum, a tensor of the same {@link OperandCode} as input0.
     *
     * Available since API level 27.
     */
    ANEURALNETWORKS_ADD = 0,

    /**
     * Performs a 2-D average pooling operation.
     *
     * The output dimensions are functions of the filter dimensions, stride, and
     * padding.
     *
     * The values in the output tensor are computed as:
     *
     *     output[b, i, j, channel] =
     *         sum_{di, dj}(
     *             input[b, strides[1] * i + di, strides[2] * j + dj, channel]
     *         ) / sum(1)
     *
     * Supported tensor {@link OperandCode}:
     * * {@link ANEURALNETWORKS_TENSOR_FLOAT32}
     * * {@link ANEURALNETWORKS_TENSOR_QUANT8_ASYMM}
     *
     * Supported tensor rank: 4, with "NHWC" or "NCHW" data layout.
     * With the default data layout NHWC, the data is stored in the order of:
     * [batch, height, width, channels]. Alternatively, the data layout could
     * be NCHW, the data storage order of: [batch, channels, height, width].
     *
     * Both explicit padding and implicit padding are supported.
     *
     * Inputs (explicit padding):
     * * 0: A 4-D tensor, of shape [batches, height, width, depth], specifying
     *      the input.
     * * 1: An {@link ANEURALNETWORKS_INT32} scalar, specifying the padding on
     *      the left, in the ‘width’ dimension.
     * * 2: An {@link ANEURALNETWORKS_INT32} scalar, specifying the padding on
     *      the right, in the ‘width’ dimension.
     * * 3: An {@link ANEURALNETWORKS_INT32} scalar, specifying the padding on
     *      the top, in the ‘height’ dimension.
     * * 4: An {@link ANEURALNETWORKS_INT32} scalar, specifying the padding on
     *      the bottom, in the ‘height’ dimension.
     * * 5: An {@link ANEURALNETWORKS_INT32} scalar, specifying the stride when
     *      walking through input in the ‘width’ dimension.
     * * 6: An {@link ANEURALNETWORKS_INT32} scalar, specifying the stride when
     *      walking through input in the ‘height’ dimension.
     * * 7: An {@link ANEURALNETWORKS_INT32} scalar, specifying the filter
     *      width.
     * * 8: An {@link ANEURALNETWORKS_INT32} scalar, specifying the filter
     *      height.
     * * 9: An {@link ANEURALNETWORKS_INT32} scalar, and has to be one of the
     *      {@link FuseCode} values. Specifies the activation to
     *      invoke on the result.
     * * 10: An optional {@link ANEURALNETWORKS_BOOL} scalar, default to false.
     *       Set to true to specify NCHW data layout for input0 and output0.
     *       Available since API level 29.
     *
     * Inputs (implicit padding):
     * * 0: A 4-D tensor, of shape [batches, height, width, depth], specifying
     *      the input.
     * * 1: An {@link ANEURALNETWORKS_INT32} scalar, specifying the implicit
     *      padding scheme, has to be one of the
     *      {@link PaddingCode} values.
     * * 2: An {@link ANEURALNETWORKS_INT32} scalar, specifying the stride when
     *      walking through input in the ‘width’ dimension.
     * * 3: An {@link ANEURALNETWORKS_INT32} scalar, specifying the stride when
     *      walking through input in the ‘height’ dimension.
     * * 4: An {@link ANEURALNETWORKS_INT32} scalar, specifying the filter
     *      width.
     * * 5: An {@link ANEURALNETWORKS_INT32} scalar, specifying the filter
     *      height.
     * * 6: An {@link ANEURALNETWORKS_INT32} scalar, and has to be one of the
     *      {@link FuseCode} values. Specifies the activation to
     *      invoke on the result.
     * * 7: An optional {@link ANEURALNETWORKS_BOOL} scalar, default to false.
     *      Set to true to specify NCHW data layout for input0 and output0.
     *      Available since API level 29.
     *
     * Outputs:
     * * 0: The output 4-D tensor, of shape
     *      [batches, out_height, out_width, depth].
     *
     * Available since API level 27.
     */
    ANEURALNETWORKS_AVERAGE_POOL_2D = 1,

    /**
     * Concatenates the input tensors along the given dimension.
     *
     * The input tensors must have identical {@link OperandCode} and the same
     * dimensions except the dimension along the concatenation axis.
     *
     * Supported tensor {@link OperandCode}:
     * * {@link ANEURALNETWORKS_TENSOR_FLOAT16} (since API level 29)
     * * {@link ANEURALNETWORKS_TENSOR_FLOAT32}
     * * {@link ANEURALNETWORKS_TENSOR_QUANT8_ASYMM} (full support since API
     *   level 29, see the input section)
     *
     * Supported tensor rank: up to 4
     *
     * Inputs:
     * * 0 ~ n-1: The list of n input tensors, of shape
     *            [D0, D1, ..., Daxis(i), ..., Dm].
     *            Before API level 29, all input tensors of
     *            {@link ANEURALNETWORKS_TENSOR_QUANT8_ASYMM}
     *            must have the same scale and zeroPoint as the output tensor.
     * * n: An {@link ANEURALNETWORKS_INT32} scalar, specifying the
     *      concatenation axis.
     *
     * Outputs:
     * * 0: The output, a tensor of the same {@link OperandCode} as the input
     *      tensors. The output shape is [D0, D1, ..., sum(Daxis(i)), ..., Dm].
     *
     * Available since API level 27.
     */
    ANEURALNETWORKS_CONCATENATION = 2,

    /**
     * Performs an 2-D convolution operation.
     *
     * The CONV_2D op sweeps a 2-D filter that can mix channels together over a
     * batch of images, applying the filter to each window of each image of the
     * appropriate size.
     *
     * The output dimensions are functions of the filter dimensions, stride, and
     * padding.
     *
     * The values in the output tensor are computed as:
     *
     *     output[b, i, j, channel] =
     *         sum_{di, dj, k} (
     *             input[b, strides[1] * i + di, strides[2] * j + dj, k] *
     *             filter[channel, di, dj, k]
     *         ) + bias[channel]
     *
     * Supported tensor {@link OperandCode} configurations:
     * * 32 bit Floating point :
     * * * {@link ANEURALNETWORKS_TENSOR_FLOAT32} for input, filter, output, and bias.
     *
     * * Quantized:
     * * * {@link ANEURALNETWORKS_TENSOR_QUANT8_ASYMM} for input, filter, and output.
     * * * {@link ANEURALNETWORKS_TENSOR_INT32} for bias (with scale set to
     * * * input.scale * filter.scale).
     *
     * Available since API level 29:
     * * Quantized with symetric per channel quantization for the filter:
     * * * {@link ANEURALNETWORKS_TENSOR_QUANT8_ASYMM} for input, and output.
     * * * {@link ANEURALNETWORKS_TENSOR_QUANT8_SYMM_PER_CHANNEL} for filter.
     * * * {@link ANEURALNETWORKS_TENSOR_INT32} for bias (scale set to 0.0,
     * * * each value scaling is seperate and equal to input.scale * filter.scales[channel]).
     *
     * * 16 bit Floating point:
     * * {@link ANEURALNETWORKS_TENSOR_FLOAT16} for input, filter, output, and bias.
     *
     * Supported tensor rank: 4, with "NHWC" or "NCHW" data layout.
     * With the default data layout NHWC, the data is stored in the order of:
     * [batch, height, width, channels]. Alternatively, the data layout could
     * be NCHW, the data storage order of: [batch, channels, height, width].
     *
     * Both explicit padding and implicit padding are supported.
     *
     * Inputs (explicit padding):
     * * 0: A 4-D tensor, of shape [batches, height, width, depth_in],
     *      specifying the input.
     * * 1: A 4-D tensor, of shape
     *      [depth_out, filter_height, filter_width, depth_in], specifying the
     *      filter. For tensor of type
     *      {@link ANEURALNETWORKS_TENSOR_QUANT8_SYMM_PER_CHANNEL} the channel
     *      dimension (extraParams.channelQuant.channelDim) must be set to 0.
     * * 2: A 1-D tensor, of shape [depth_out], specifying the bias. For input
     *      tensor of type {@link ANEURALNETWORKS_TENSOR_FLOAT32} or
     *      {@link ANEURALNETWORKS_TENSOR_FLOAT16}, the bias must be of the same
     *      type. For filter tensor of {@link ANEURALNETWORKS_TENSOR_QUANT8_ASYMM},
     *      the bias should be of {@link ANEURALNETWORKS_TENSOR_INT32}, with zeroPoint
     *      of 0 and bias_scale == input_scale * filter_scale. For filter tensor
     *      of {@link ANEURALNETWORKS_TENSOR_QUANT8_SYMM_PER_CHANNEL}, the bias
     *      should be of {@link ANEURALNETWORKS_TENSOR_INT32}, with zeroPoint of
     *      0 and bias_scale of 0. The actual scale of each value 'i' is equal to
     *      bias_scale[i] = input_scale * filter_scale[i].
     * * 3: An {@link ANEURALNETWORKS_INT32} scalar, specifying the padding on
     *      the left, in the ‘width’ dimension.
     * * 4: An {@link ANEURALNETWORKS_INT32} scalar, specifying the padding on
     *      the right, in the ‘width’ dimension.
     * * 5: An {@link ANEURALNETWORKS_INT32} scalar, specifying the padding on
     *      the top, in the ‘height’ dimension.
     * * 6: An {@link ANEURALNETWORKS_INT32} scalar, specifying the padding on
     *      the bottom, in the ‘height’ dimension.
     * * 7: An {@link ANEURALNETWORKS_INT32} scalar, specifying the stride when
     *      walking through input in the ‘width’ dimension.
     * * 8: An {@link ANEURALNETWORKS_INT32} scalar, specifying the stride when
     *      walking through input in the ‘height’ dimension.
     * * 9: An {@link ANEURALNETWORKS_INT32} scalar, and has to be one of the
     *      {@link FuseCode} values. Specifies the activation to
     *      invoke on the result.
     * * 10: An optional {@link ANEURALNETWORKS_BOOL} scalar, default to false.
     *       Set to true to specify NCHW data layout for input0 and output0.
     *       Available since API level 29.
     *
     * Inputs (implicit padding):
     * * 0: A 4-D tensor, of shape [batches, height, width, depth_in],
     *      specifying the input.
     * * 1: A 4-D tensor, of shape
     *      [depth_out, filter_height, filter_width, depth_in], specifying the
     *      filter. For tensor of type
     *      {@link ANEURALNETWORKS_TENSOR_QUANT8_SYMM_PER_CHANNEL} the channel
     *      dimension (extraParams.channelQuant.channelDim) must be set to 0.
     * * 2: A 1-D tensor, of shape [depth_out], specifying the bias. For input
     *      tensor of type {@link ANEURALNETWORKS_TENSOR_FLOAT32} or
     *      {@link ANEURALNETWORKS_TENSOR_FLOAT16}, the bias must be of the same
     *      type. For filter tensor of {@link ANEURALNETWORKS_TENSOR_QUANT8_ASYMM},
     *      the bias should be of {@link ANEURALNETWORKS_TENSOR_INT32}, with zeroPoint
     *      of 0 and bias_scale == input_scale * filter_scale. For filter tensor
     *      of {@link ANEURALNETWORKS_TENSOR_QUANT8_SYMM_PER_CHANNEL}, the bias
     *      should be of {@link ANEURALNETWORKS_TENSOR_INT32}, with zeroPoint of
     *      0 and bias_scale of 0. The actual scale of each value 'i' is equal to
     *      bias_scale[i] = input_scale * filter_scale[i].
     * * 3: An {@link ANEURALNETWORKS_INT32} scalar, specifying the implicit
     *      padding scheme, has to be one of the
     *      {@link PaddingCode} values.
     * * 4: An {@link ANEURALNETWORKS_INT32} scalar, specifying the stride when
     *      walking through input in the ‘width’ dimension.
     * * 5: An {@link ANEURALNETWORKS_INT32} scalar, specifying the stride when
     *      walking through input in the ‘height’ dimension.
     * * 6: An {@link ANEURALNETWORKS_INT32} scalar, and has to be one of the
     *      {@link FuseCode} values. Specifies the activation to
     *      invoke on the result.
     * * 7: An optional {@link ANEURALNETWORKS_BOOL} scalar, default to false.
     *      Set to true to specify NCHW data layout for input0 and output0.
     *      Available since API level 29.
     *
     * Outputs:
     * * 0: The output 4-D tensor, of shape
     *      [batches, out_height, out_width, depth_out]. For output tensor of
     *      {@link ANEURALNETWORKS_TENSOR_QUANT8_ASYMM}, the following condition
     *      must be satisfied: output_scale > input_scale * filter_scale (for
     *      filter tensor of {@link ANEURALNETWORKS_TENSOR_QUANT8_SYMM_PER_CHANNEL}
     *      this condition must be true for all filter scales).
     *
     * Available since API level 27.
     */
    ANEURALNETWORKS_CONV_2D = 3,

    /**
     * Performs a depthwise 2-D convolution operation.
     *
     * Given an input tensor of shape [batches, height, width, depth_in] and a
     * filter tensor of shape [1, filter_height, filter_width, depth_out]
     * containing depth_out convolutional filters of depth 1, DEPTHWISE_CONV
     * applies a different filter to each input channel (expanding from 1
     * channel to channel_multiplier channels for each), then concatenates the
     * results together.
     *
     * The output has depth_out = depth_in * depth_multiplier channels.
     * The output dimensions are functions of the filter dimensions, stride, and
     * padding.
     *
     * The values in the output tensor are computed as:
     *
     *     output[b, i, j, k * channel_multiplier + q] =
     *         sum_{di, dj} (
     *             input[b, strides[1] * i + di, strides[2] * j + dj, k] *
     *             filter[1, di, dj, k * channel_multiplier + q]
     *         ) + bias[k * channel_multiplier + q]
     *
     * Supported tensor {@link OperandCode} configurations:
     * * 32 bit Floating point :
     * * * {@link ANEURALNETWORKS_TENSOR_FLOAT32} for input, filter, output, and bias.
     *
     * * Quantized:
     * * * {@link ANEURALNETWORKS_TENSOR_QUANT8_ASYMM} for input, filter, and output.
     * * * {@link ANEURALNETWORKS_TENSOR_INT32} for bias (with scale set to
     * * * input.scale * filter.scale).
     *
     * Available since API level 29:
     * * Quantized with symetric per channel quantization for the filter:
     * * * {@link ANEURALNETWORKS_TENSOR_QUANT8_ASYMM} for input, and output.
     * * * {@link ANEURALNETWORKS_TENSOR_QUANT8_SYMM_PER_CHANNEL} for filter.
     * * * {@link ANEURALNETWORKS_TENSOR_INT32} for bias (scale set to 0.0,
     * * * each value scaling is seperate and equal to input.scale * filter.scales[channel]).
     *
     * Supported tensor rank: 4, with "NHWC" or "NCHW" data layout.
     * With the default data layout NHWC, the data is stored in the order of:
     * [batch, height, width, channels]. Alternatively, the data layout could
     * be NCHW, the data storage order of: [batch, channels, height, width].
     *
     * Both explicit padding and implicit padding are supported.
     *
     * Inputs (explicit padding):
     * * 0: A 4-D tensor, of shape [batches, height, width, depth_in],
     *      specifying the input.
     * * 1: A 4-D tensor, of shape [1, filter_height, filter_width, depth_out],
     *      specifying the filter. For tensor of type
     *      {@link ANEURALNETWORKS_TENSOR_QUANT8_SYMM_PER_CHANNEL} the channel
     *      dimension (extraParams.channelQuant.channelDim) must be set to 3.
     * * 2: A 1-D tensor, of shape [depth_out], specifying the bias. For input
     *      tensor of type {@link ANEURALNETWORKS_TENSOR_FLOAT32} or
     *      {@link ANEURALNETWORKS_TENSOR_FLOAT16}, the bias must be of the same
     *      type. For filter tensor of {@link ANEURALNETWORKS_TENSOR_QUANT8_ASYMM},
     *      the bias should be of {@link ANEURALNETWORKS_TENSOR_INT32}, with zeroPoint
     *      of 0 and bias_scale == input_scale * filter_scale. For filter tensor
     *      of {@link ANEURALNETWORKS_TENSOR_QUANT8_SYMM_PER_CHANNEL}, the bias
     *      should be of {@link ANEURALNETWORKS_TENSOR_INT32}, with zeroPoint of
     *      0 and bias_scale of 0. The actual scale of each value 'i' is equal to
     *      bias_scale[i] = input_scale * filter_scale[i].
     * * 3: An {@link ANEURALNETWORKS_INT32} scalar, specifying the padding on
     *      the left, in the ‘width’ dimension.
     * * 4: An {@link ANEURALNETWORKS_INT32} scalar, specifying the padding on
     *      the right, in the ‘width’ dimension.
     * * 5: An {@link ANEURALNETWORKS_INT32} scalar, specifying the padding on
     *      the top, in the ‘height’ dimension.
     * * 6: An {@link ANEURALNETWORKS_INT32} scalar, specifying the padding on
     *      the bottom, in the ‘height’ dimension.
     * * 7: An {@link ANEURALNETWORKS_INT32} scalar, specifying the stride when
     *      walking through input in the ‘width’ dimension.
     * * 8: An {@link ANEURALNETWORKS_INT32} scalar, specifying the stride when
     *      walking through input in the ‘height’ dimension.
     * * 9: An {@link ANEURALNETWORKS_INT32} scalar, specifying the depthwise
     *      multiplier.
     * * 10: An {@link ANEURALNETWORKS_INT32} scalar, and has to be one of the
     *       {@link FuseCode} values. Specifies the activation to
     *       invoke on the result.
     * * 11: An optional {@link ANEURALNETWORKS_BOOL} scalar, default to false.
     *       Set to true to specify NCHW data layout for input0 and output0.
     *       Available since API level 29.
     *
     * Inputs (implicit padding):
     * * 0: A 4-D tensor, of shape [batches, height, width, depth_in],
     *      specifying the input.
     * * 1: A 4-D tensor, of shape [1, filter_height, filter_width, depth_out],
     *      specifying the filter.
     * * 2: A 1-D tensor, of shape [depth_out], specifying the bias. For input
     *      tensor of type {@link ANEURALNETWORKS_TENSOR_FLOAT32} or
     *      {@link ANEURALNETWORKS_TENSOR_FLOAT16}, the bias must be of the same
     *      type. For filter tensor of {@link ANEURALNETWORKS_TENSOR_QUANT8_ASYMM},
     *      the bias should be of {@link ANEURALNETWORKS_TENSOR_INT32}, with zeroPoint
     *      of 0 and bias_scale == input_scale * filter_scale. For filter tensor
     *      of {@link ANEURALNETWORKS_TENSOR_QUANT8_SYMM_PER_CHANNEL}, the bias
     *      should be of {@link ANEURALNETWORKS_TENSOR_INT32}, with zeroPoint of
     *      0 and bias_scale of 0. The actual scale of each value 'i' is equal to
     *      bias_scale[i] = input_scale * filter_scale[i].
     * * 3: An {@link ANEURALNETWORKS_INT32} scalar, specifying the implicit
     *      padding scheme, has to be one of the
     *      {@link PaddingCode} values.
     * * 4: An {@link ANEURALNETWORKS_INT32} scalar, specifying the stride when
     *      walking through input in the ‘width’ dimension.
     * * 5: An {@link ANEURALNETWORKS_INT32} scalar, specifying the stride when
     *      walking through input in the ‘height’ dimension.
     * * 6: An {@link ANEURALNETWORKS_INT32} scalar, specifying the depthwise
     *      multiplier.
     * * 7: An {@link ANEURALNETWORKS_INT32} scalar, and has to be one of the
     *      {@link FuseCode} values. Specifies the activation to
     *      invoke on the result.
     * * 8: An optional {@link ANEURALNETWORKS_BOOL} scalar, default to false.
     *      Set to true to specify NCHW data layout for input0 and output0.
     *      Available since API level 29.
     *
     * Outputs:
     * * 0: The output 4-D tensor, of shape
     *      [batches, out_height, out_width, depth_out]. For output tensor of
     *      {@link ANEURALNETWORKS_TENSOR_QUANT8_ASYMM}, the following condition
     *      must be satisfied: output_scale > input_scale * filter_scale (for
     *      filter tensor of {@link ANEURALNETWORKS_TENSOR_QUANT8_SYMM_PER_CHANNEL}
     *      this condition must be true for all filter scales).
     *
     * Available since API level 27.
     */
    ANEURALNETWORKS_DEPTHWISE_CONV_2D = 4,

    /**
     * Rearranges data from depth into blocks of spatial data.
     *
     * More specifically, this op outputs a copy of the input tensor where
     * values from the depth dimension are moved in spatial blocks to the height
     * and width dimensions. The value block_size indicates the input block size
     * and how the data is moved.
     *
     * Chunks of data of size block_size * block_size from depth are rearranged
     * into non-overlapping blocks of size block_size x block_size.
     *
     * The width of the output tensor is input_depth * block_size, whereas the
     * height is input_height * block_size. The depth of the input tensor must
     * be divisible by block_size * block_size
     *
     * Supported tensor {@link OperandCode}:
     * * {@link ANEURALNETWORKS_TENSOR_FLOAT16} (since API level 29)
     * * {@link ANEURALNETWORKS_TENSOR_FLOAT32}
     * * {@link ANEURALNETWORKS_TENSOR_QUANT8_ASYMM}
     *
     * Supported tensor rank: 4, with "NHWC" or "NCHW" data layout.
     * With the default data layout NHWC, the data is stored in the order of:
     * [batch, height, width, channels]. Alternatively, the data layout could
     * be NCHW, the data storage order of: [batch, channels, height, width].
     *
     * Inputs:
     * * 0: A 4-D tensor, of shape [batches, height, width, depth_in],
     *      specifying the input.
     * * 1: An {@link ANEURALNETWORKS_INT32} scalar, specifying the block_size.
     *      block_size must be >=1 and block_size * block_size must be a divisor
     *      of the input depth.
     * * 2: An optional {@link ANEURALNETWORKS_BOOL} scalar, default to false.
     *      Set to true to specify NCHW data layout for input0 and output0.
     *      Available since API level 29.
     *
     * Outputs:
     * * 0: The output 4-D tensor, of shape [batch, height*block_size,
     *      width*block_size, depth/(block_size*block_size)].
     *
     * Available since API level 27.
     */
    ANEURALNETWORKS_DEPTH_TO_SPACE = 5,

    /**
     * Dequantizes the input tensor.
     *
     * The formula is:
     *
     *     output = (input - zeroPoint) * scale.
     *
     * Supported input tensor {@link OperandCode}:
     * * {@link ANEURALNETWORKS_TENSOR_QUANT8_ASYMM}
     *
     * Supported output tensor {@link OperandCode}:
     * * {@link ANEURALNETWORKS_TENSOR_FLOAT16} (since API level 29)
     * * {@link ANEURALNETWORKS_TENSOR_FLOAT32}.
     *
     * Supported tensor rank: up to 4
     *
     * Inputs:
     * * 0: A tensor of {@link ANEURALNETWORKS_TENSOR_QUANT8_ASYMM}.
     *
     * Outputs:
     * * 0: A tensor with the same shape as input0.
     *
     * Available since API level 27.
     */
    ANEURALNETWORKS_DEQUANTIZE = 6,

    /**
     * Looks up sub-tensors in the input tensor.
     *
     * This operator takes for input a tensor of values (Values) and
     * a one-dimensional tensor of selection indices (Lookups).
     * The output tensor is the concatenation of sub-tensors of Values as
     * selected by Lookups.
     *
     * Think of Values as being sliced along its first dimension:
     * The entries in Lookups select which slices are concatenated together
     * to create the output tensor.
     *
     * For example, if Values has shape of [40, 200, 300] and
     * Lookups has shape of [3], all three values found in Lookups are
     * expected to be between 0 and 39. The resulting tensor must
     * have shape of [3, 200, 300].
     *
     * If a value in Lookups is out of bounds, the operation must fail
     * and an error must be reported.
     *
     * Supported value tensor {@link OperandCode}:
     * * {@link ANEURALNETWORKS_TENSOR_FLOAT32}
     * * {@link ANEURALNETWORKS_TENSOR_INT32}
     * * {@link ANEURALNETWORKS_TENSOR_QUANT8_ASYMM}
     *
     * Supported value tensor rank: from 2
     *
     * Inputs:
     * * 0: Lookups. A 1-D tensor of {@link ANEURALNETWORKS_TENSOR_INT32}.
     *      The values are indices into the first dimension of Values.
     * * 1: Values. An n-D tensor, where n >= 2, from which sub-tensors are
     *      extracted.
     *
     * Output:
     * * 0: A n-D tensor with the same rank and shape as the Values
     *      tensor, except for the first dimension which has the same size
     *      as Lookups' only dimension.
     *
     * Available since API level 27.
     */
    ANEURALNETWORKS_EMBEDDING_LOOKUP = 7,

    /**
     * Computes element-wise floor() on the input tensor.
     *
     * Supported tensor {@link OperandCode}:
     * * {@link ANEURALNETWORKS_TENSOR_FLOAT16} (since API level 29)
     * * {@link ANEURALNETWORKS_TENSOR_FLOAT32}
     *
     * Supported tensor rank: up to 4
     *
     * Inputs:
     * * 0: A tensor.
     *
     * Outputs:
     * * 0: The output tensor, of the same {@link OperandCode} and dimensions as
     *      the input tensor.
     *
     * Available since API level 27.
     */
    ANEURALNETWORKS_FLOOR = 8,

    /**
     * Denotes a fully (densely) connected layer, which connects all elements
     * in the input tensor with each element in the output tensor.
     *
     * This layer implements the operation:
     *
     *     outputs = activation(inputs * weights’ + bias)
     *
     * Supported tensor {@link OperandCode}:
     * * {@link ANEURALNETWORKS_TENSOR_FLOAT16} (since API level 29)
     * * {@link ANEURALNETWORKS_TENSOR_FLOAT32}
     * * {@link ANEURALNETWORKS_TENSOR_QUANT8_ASYMM}
     *
     * Supported tensor rank: up to 4.
     *
     * Inputs:
     * * 0: A tensor of at least rank 2, specifying the input. If rank is
     *      greater than 2, then it gets flattened to a 2-D Tensor. The
     *      (flattened) 2-D Tensor is reshaped (if necessary) to
     *      [batch_size, input_size], where "input_size" corresponds to the
     *      number of inputs to the layer, matching the second dimension of
     *      weights, and "batch_size" is calculated by dividing the number of
     *      elements by "input_size".
     * * 1: A 2-D tensor, specifying the weights, of shape
     *      [num_units, input_size], where "num_units" corresponds to the number
     *      of output nodes.
     * * 2: A 1-D tensor, of shape [num_units], specifying the bias. For input
     *      tensor of {@link ANEURALNETWORKS_TENSOR_FLOAT32}, the bias should
     *      also be of {@link ANEURALNETWORKS_TENSOR_FLOAT32}. For input tensor
     *      of {@link ANEURALNETWORKS_TENSOR_QUANT8_ASYMM}, the bias should be
     *      of {@link ANEURALNETWORKS_TENSOR_INT32}, with zeroPoint of 0 and
     *      bias_scale == input_scale * filter_scale.
     * * 3: An {@link ANEURALNETWORKS_INT32} scalar, and has to be one of the
     *      {@link FuseCode} values. Specifies the activation to
     *      invoke on the result.
     *
     * Outputs:
     * * 0: The output tensor, of shape [batch_size, num_units]. For output
     *      tensor of {@link ANEURALNETWORKS_TENSOR_QUANT8_ASYMM}, the following
     *      condition must be satisfied:
     *      output_scale > input_scale * filter_scale.
     *
     * Available since API level 27.
     */
    ANEURALNETWORKS_FULLY_CONNECTED = 9,

    /**
     * Looks up sub-tensors in the input tensor using a key-value map.
     *
     * This operator takes for input a tensor of values (Values),
     * a one-dimensional tensor of selection values (Lookups) and
     * a one-dimensional tensor that maps these values to Values
     * indexes. The output tensor is the concatenation of sub-tensors of
     * Values as selected by Lookups via Keys.
     *
     * Think of Values as being sliced along its outer-most dimension.
     * The output is a concatenation of selected slices, with one slice
     * for each entry of Lookups. The slice selected is the one at the
     * same index as the Maps entry that matches the value in Lookups.
     *
     * For a hit, the corresponding sub-tensor of Values is included
     * in the Output tensor. For a miss, the corresponding sub-tensor in
     * Output must have zero values.
     *
     * For example, if Values has shape of [40, 200, 300],
     * Keys should have a shape of [40]. If Lookups tensor has shape
     * of [3], three slices are being concatenated, so the resulting tensor
     * must have the shape of [3, 200, 300]. If the first entry in Lookups
     * has the value 123456, that value must be located in Keys tensor.
     * If the sixth entry of Keys contains 123456, the sixth slice of Values
     * must be selected. If no entry in Keys has 123456, a slice of zeroes
     * must be concatenated.
     *
     * Supported value tensor {@link OperandCode}:
     * * {@link ANEURALNETWORKS_TENSOR_FLOAT32}
     * * {@link ANEURALNETWORKS_TENSOR_INT32}
     * * {@link ANEURALNETWORKS_TENSOR_QUANT8_ASYMM}
     *
     * Supported value tensor rank: from 2
     *
     * Inputs:
     * * 0: Lookups. A 1-D {@link ANEURALNETWORKS_TENSOR_INT32} tensor with
     *      shape [ k ].
     * * 1: Keys. A 1-D {@link ANEURALNETWORKS_TENSOR_INT32} tensor with shape
     *      [ n ]; Keys and Values pair represent a map, i.e., the ith element
     *      in Keys (Keys[i]) is the key to select the ith sub-tensor in Values
     *      (Values[i]), where 0 <= i <= n-1. Keys tensor *MUST* be sorted in
     *      ascending order.
     * * 2: Values. A tensor with shape of [ n, … ]; i.e., the first dimension
     *      must be n.
     *
     * Outputs:
     * * 0: Output. A tensor with shape [ k …].
     * * 1: Hits. A boolean tensor with shape [ k ] indicates whether the lookup
     *      hits (True) or not (False).
     *      Stored as {@link ANEURALNETWORKS_TENSOR_QUANT8_ASYMM} with offset 0
     *      and scale 1.0f.
     *      A non-zero byte represents True, a hit. A zero indicates otherwise.
     *
     * Available since API level 27.
     */
    ANEURALNETWORKS_HASHTABLE_LOOKUP = 10,

    /**
     * Applies L2 normalization along the depth dimension.
     *
     * The values in the output tensor are computed as:
     *
     *     output[batch, row, col, channel] =
     *         input[batch, row, col, channel] /
     *         sqrt(sum_{c} pow(input[batch, row, col, c], 2))
     *
     * For input tensor with rank less than 4, independently normalizes each
     * 1-D slice along dimension dim.
     *
     * Supported tensor {@link OperandCode}:
     * * {@link ANEURALNETWORKS_TENSOR_FLOAT16} (since API level 29)
     * * {@link ANEURALNETWORKS_TENSOR_FLOAT32}
     *
     * Supported tensor rank: up to 4
     * Tensors with rank less than 4 are only supported since API level 29.
     *
     * Inputs:
     * * 0: An n-D tensor, specifying the tensor to be normalized.
     * * 1: An optional {@link ANEURALNETWORKS_INT32} scalar, default to -1,
     *      specifying the dimension normalization would be performed on.
     *      Negative index is used to specify axis from the end (e.g. -1 for
     *      the last axis). Must be in the range [-n, n).
     *      Available since API level 29.
     *
     * Outputs:
     * * 0: A tensor of the same {@link OperandCode} and same shape as input0.
     *
     * Available since API level 27.
     */
    ANEURALNETWORKS_L2_NORMALIZATION = 11,

    /**
     * Performs an 2-D L2 pooling operation.
     *
     * The output dimensions are functions of the filter dimensions, stride, and
     * padding.
     *
     * The values in the output tensor are computed as:
     *
     *     output[b, i, j, c] =
     *         sqrt(sum_{di, dj} pow(input[b, strides[1] * i + di, strides[2] * j + dj, c], 2) /
     *              sum(1))
     *
     * Supported tensor {@link OperandCode}:
     * * {@link ANEURALNETWORKS_TENSOR_FLOAT16} (since API level 29)
     * * {@link ANEURALNETWORKS_TENSOR_FLOAT32}
     *
     * Supported tensor rank: 4, with "NHWC" or "NCHW" data layout.
     * With the default data layout NHWC, the data is stored in the order of:
     * [batch, height, width, channels]. Alternatively, the data layout could
     * be NCHW, the data storage order of: [batch, channels, height, width].
     *
     * Both explicit padding and implicit padding are supported.
     *
     * Inputs (explicit padding):
     * * 0: A 4-D tensor, of shape [batches, height, width, depth], specifying
     *      the input.
     * * 1: An {@link ANEURALNETWORKS_INT32} scalar, specifying the padding on
     *      the left, in the ‘width’ dimension.
     * * 2: An {@link ANEURALNETWORKS_INT32} scalar, specifying the padding on
     *      the right, in the ‘width’ dimension.
     * * 3: An {@link ANEURALNETWORKS_INT32} scalar, specifying the padding on
     *      the top, in the ‘height’ dimension.
     * * 4: An {@link ANEURALNETWORKS_INT32} scalar, specifying the padding on
     *      the bottom, in the ‘height’ dimension.
     * * 5: An {@link ANEURALNETWORKS_INT32} scalar, specifying the stride when
     *      walking through input in the ‘width’ dimension.
     * * 6: An {@link ANEURALNETWORKS_INT32} scalar, specifying the stride when
     *      walking through input in the ‘height’ dimension.
     * * 7: An {@link ANEURALNETWORKS_INT32} scalar, specifying the filter
     *      width.
     * * 8: An {@link ANEURALNETWORKS_INT32} scalar, specifying the filter
     *      height.
     * * 9: An {@link ANEURALNETWORKS_INT32} scalar, and has to be one of the
     *      {@link FuseCode} values. Specifies the activation to
     *      invoke on the result.
     * * 10: An optional {@link ANEURALNETWORKS_BOOL} scalar, default to false.
     *       Set to true to specify NCHW data layout for input0 and output0.
     *       Available since API level 29.
     *
     * Inputs (implicit padding):
     * * 0: A 4-D tensor, of shape [batches, height, width, depth], specifying
     *      the input.
     * * 1: An {@link ANEURALNETWORKS_INT32} scalar, specifying the implicit
     *      padding scheme, has to be one of the
     *      {@link PaddingCode} values.
     * * 2: An {@link ANEURALNETWORKS_INT32} scalar, specifying the stride when
     *      walking through input in the ‘width’ dimension.
     * * 3: An {@link ANEURALNETWORKS_INT32} scalar, specifying the stride when
     *      walking through input in the ‘height’ dimension.
     * * 4: An {@link ANEURALNETWORKS_INT32} scalar, specifying the filter
     *      width.
     * * 5: An {@link ANEURALNETWORKS_INT32} scalar, specifying the filter
     *      height.
     * * 6: An {@link ANEURALNETWORKS_INT32} scalar, and has to be one of the
     *      {@link FuseCode} values. Specifies the activation to
     *      invoke on the result.
     * * 7: An optional {@link ANEURALNETWORKS_BOOL} scalar, default to false.
     *      Set to true to specify NCHW data layout for input0 and output0.
     *      Available since API level 29.
     *
     * Outputs:
     * * 0: The output 4-D tensor, of shape
     *      [batches, out_height, out_width, depth].
     *
     * Available since API level 27.
     */
    ANEURALNETWORKS_L2_POOL_2D = 12,

    /**
     * Applies Local Response Normalization along the depth dimension.
     *
     * The 4-D input tensor is treated as a 3-D array of 1-D vectors (along the
     * last dimension), and each vector is normalized independently. Within a
     * given vector, each component is divided by the weighted, squared sum of
     * inputs within depth_radius.
     *
     * The output is calculated using this formula:
     *
     *     sqr_sum[a, b, c, d] = sum(
     *         pow(input[a, b, c, d - depth_radius : d + depth_radius + 1], 2))
     *     output = input / pow((bias + alpha * sqr_sum), beta)
     *
     * For input tensor with rank less than 4, independently normalizes each
     * 1-D slice along specified dimension.
     *
     * Supported tensor {@link OperandCode}:
     * * {@link ANEURALNETWORKS_TENSOR_FLOAT16} (since API level 29)
     * * {@link ANEURALNETWORKS_TENSOR_FLOAT32}
     *
     * Supported tensor rank: up to 4
     * Tensors with rank less than 4 are only supported since API level 29.
     *
     * Inputs:
     * * 0: A 4-D tensor, of shape [batches, height, width, depth], specifying
     *      the input.
     * * 1: An {@link ANEURALNETWORKS_INT32} scalar, specifying the radius of
     *      the normalization window.
     * * 2: An {@link ANEURALNETWORKS_FLOAT32} scalar, specifying the bias, must
     *      not be zero.
     * * 3: An {@link ANEURALNETWORKS_FLOAT32} scalar, specifying the scale
     *      factor, alpha.
     * * 4: An {@link ANEURALNETWORKS_FLOAT32} scalar, specifying the exponent,
     *      beta.
     * * 5: An optional {@link ANEURALNETWORKS_INT32} scalar, default to -1,
     *      specifying the dimension normalization would be performed on.
     *      Negative index is used to specify axis from the end (e.g. -1 for
     *      the last axis). Must be in the range [-n, n).
     *      Available since API level 29.
     *
     * Outputs:
     * * 0: The output tensor of same shape as input0.
     *
     * Available since API level 27.
     */
    ANEURALNETWORKS_LOCAL_RESPONSE_NORMALIZATION = 13,

    /**
     * Computes sigmoid activation on the input tensor element-wise.
     *
     * The output is calculated using this formula:
     *
     *     output = 1 / (1 + exp(-input))
     *
     * Supported tensor {@link OperandCode}:
     * * {@link ANEURALNETWORKS_TENSOR_FLOAT32}
     * * {@link ANEURALNETWORKS_TENSOR_QUANT8_ASYMM}
     *
     * Supported tensor rank: up to 4.
     *
     * Inputs:
     * * 0: A tensor, specifying the input.
     *
     * Outputs:
     * * 0: The output tensor of same shape as input0.
     *      For {@link ANEURALNETWORKS_TENSOR_QUANT8_ASYMM},
     *      the scale must be 1.f / 256 and the zeroPoint must be 0.
     *
     * Available since API level 27.
     */
    ANEURALNETWORKS_LOGISTIC = 14,

    /**
     * Projects an input to a bit vector via locality senstive hashing.
     *
     * Supported input tensor {@link OperandCode}:
     * * {@link ANEURALNETWORKS_TENSOR_FLOAT16} (since API level 29)
     * * {@link ANEURALNETWORKS_TENSOR_FLOAT32}
     * * {@link ANEURALNETWORKS_TENSOR_INT32}
     * * {@link ANEURALNETWORKS_TENSOR_QUANT8_ASYMM}
     *
     * Supported input tensor rank: from 1
     *
     * Inputs:
     * * 0: Hash functions. Dim.size == 2, DataType: Float.
     *      Tensor[0].Dim[0]: Number of hash functions.
     *      Tensor[0].Dim[1]: Number of projected output bits generated by each
     *      hash function.
     *      If the projection type is Sparse:
     *      Tensor[0].Dim[1] + ceil(log2(Tensor[0].Dim[0])) <= 32
     *
     * * 1: Input. Dim.size >= 1, no restriction on DataType.
     * * 2: Weight. Optional. Dim.size == 1, DataType: Float.
     *      If not set, each input element is considered to have the same weight
     *      of 1.0.
     *      Tensor[1].Dim[0] == Tensor[2].Dim[0]
     * * 3: Type:
     *        Sparse:
     *          Value LSHProjectionType_SPARSE(=3) (since API level 29).
     *          Computed bit vector is considered to be sparse.
     *          Each output element is an int32 made up of multiple bits
     *          computed from hash functions.
     *
     *          NOTE: To avoid collisions across hash functions, an offset value
     *          of k * (1 << Tensor[0].Dim[1]) will be added to each signature,
     *          where k is the index of the hash function.
     *
     *          Value LSHProjectionType_SPARSE_DEPRECATED(=1).
     *          Legacy behavior that does not include the offset value.
     *
     *        Dense:
     *          Value LSHProjectionType_DENSE(=2).
     *          Computed bit vector is considered to be dense. Each output
     *          element represents a bit and can take the value of either
     *          0 or 1.
     *
     * Outputs:
     * * 0: If the projection type is Sparse:
     *      Output.Dim == { Tensor[0].Dim[0] }
     *      A tensor of int32 that represents hash signatures,
     *
     *      If the projection type is Dense:
     *      Output.Dim == { Tensor[0].Dim[0] * Tensor[0].Dim[1] }
     *      A flattened tensor that represents projected bit vectors.
     *
     * Available since API level 27.
     * The offset value for sparse projections was added in API level 29.
     */
    ANEURALNETWORKS_LSH_PROJECTION = 15,

    /**
     * Performs a single time step in a Long Short-Term Memory (LSTM) layer
     *
     * The LSTM operation is described by the following equations.
     *
     * \f{eqnarray*}{
     * i_t =& \sigma(W_{xi}x_t+W_{hi}h_{t-1}+W_{ci}C_{t-1}+b_i) & \\
     * f_t =& \sigma(W_{xf}x_t+W_{hf}h_{t-1}+W_{cf}C_{t-1}+b_f) & \\
     * C_t =& clip(f_t \odot C_{t-1} + i_t \odot
     *        g(W_{xc}x_t+W_{hc}h_{t-1}+b_c),\ t_{cell}) & \\
     * o_t =& \sigma(W_{xo}x_t+W_{ho}h_{t-1}+W_{co}C_t+b_o) & \\
     *      & & \\
     *      & clip(W_{proj}(o_t \odot g(C_t))+b_{proj},\ t_{proj})
     *      & if\ there\ is\ a\ projection; \\
     * h_t =& & \\
     *      & o_t \odot g(C_t) & otherwise. \\
     * \f}
     * Where:
     * * \f$x_t\f$ is the input,
     * * \f$i_t\f$ is the input gate,
     * * \f$f_t\f$ is the forget gate,
     * * \f$C_t\f$ is the cell state,
     * * \f$o_t\f$ is the output,
     * * \f$h_t\f$ is the output state,
     * * \f$\sigma\f$ is the logistic sigmoid function,
     * * \f$g\f$ is the cell input and cell output activation function, usually
     *   \f$tahn\f$,
     * * \f$W_{xi}\f$ is the input-to-input weight matrix,
     * * \f$W_{hi}\f$ is the recurrent to input weight matrix,
     * * \f$W_{ci}\f$ is the cell-to-input weight matrix,
     * * \f$b_i\f$ is the input gate bias,
     * * \f$W_{xf}\f$ is the input-to-forget weight matrix,
     * * \f$W_{hf}\f$ is the recurrent-to-forget weight matrix,
     * * \f$W_{cf}\f$ is the cell-to-forget weight matrix,
     * * \f$b_f\f$ is the forget gate bias,
     * * \f$W_{xc}\f$ is the input-to-cell weight matrix,
     * * \f$W_{hc}\f$ is the recurrent-to-cell weight matrix,
     * * \f$b_c\f$ is the cell bias,
     * * \f$W_{xo}\f$ is the input-to-output weight matrix,
     * * \f$W_{ho}\f$ is the recurrent-to-output weight matrix,
     * * \f$W_{co}\f$ is the cell-to-output weight matrix,
     * * \f$b_o\f$ is the output gate bias,
     * * \f$W_{proj}\f$ is the projection weight matrix,
     * * \f$b_{proj}\f$ is the projection bias,
     * * \f$t_{cell}\f$ is the threshold for clipping the cell state, and
     * * \f$t_{proj}\f$ is the threshold for clipping the projected output.
     * * \f$\odot\f$ is the
     *   <a href="https://en.wikipedia.org/wiki/Hadamard_product_(matrices)">
     *   Hadamard product</a> that takes two matrices and produces another
     *   matrix, each element of which is the product of the corresponding
     *   elements of the input matrices.
     *
     * Since API level 29 LSTM supports layer normalization.
     * In case layer normalization is used, the inputs to internal activation
     * functions (sigmoid and \f$g\f$) are normalized, rescaled and recentered
     * following an approach from section 3.1 from
     * https://arxiv.org/pdf/1607.06450.pdf
     *
     * The operation has the following independently optional inputs:
     * * The input-to-input weights (\f$W_{xi}\f$), recurrent-to-input weights
     *   (\f$W_{hi}\f$), cell-to-input (\f$W_{ci}\f$) weights, and input gate
     *   bias (\f$b_i\f$) either all have values, or none of them have values
     *   (i.e., all set to null). If they have no values, coupling of input and
     *   forget gates (CIFG) is used, in which case the input gate (\f$i_t\f$)
     *   is calculated using the following equation instead.
     *   \f{eqnarray*}{
     *   i_t = 1 - f_t
     *   \f}
     * * The cell-to-forget weights (\f$W_{cf}\f$) and cell-to-output weights
     *   (\f$W_{co}\f$) either both have values or neither of them have values.
     *   If they have values, the peephole optimization is used. Additionally,
     *   if CIFG is not used, cell-to-input weights (\f$W_{ci}\f$) is also
     *   required to have values for peephole optimization.
     * * The projection weights (\f$W_{proj}\f$) is required only for the
     *   recurrent projection layer, and should otherwise have no value.
     * * The projection bias (\f$b_{proj}\f$) may (but not required to) have a
     *   value if the recurrent projection layer exists, and should otherwise
     *   have no value.
     * * (API level >= 29) The four layer normalization weights either all have
     *   values or none of them have values. Layer normalization is used when
     *   values are present.
     *
     * References:
     *
     * The default non-peephole non-CIFG implementation is based on:
     * http://www.bioinf.jku.at/publications/older/2604.pdf
     * S. Hochreiter and J. Schmidhuber. "Long Short-Term Memory". Neural
     * Computation, 9(8):1735-1780, 1997.
     *
     * The peephole implementation and projection layer is based on:
     * https://research.google.com/pubs/archive/43905.pdf
     * Hasim Sak, Andrew Senior, and Francoise Beaufays. "Long short-term memory
     * recurrent neural network architectures for large scale acoustic
     * modeling." INTERSPEECH, 2014.
     * (However, the concept of peephole optimization was introduced in work
     * prior to this paper.)
     *
     * The coupling of input and forget gate (CIFG) is based on:
     * http://arxiv.org/pdf/1503.04069.pdf
     * Greff et al. "LSTM: A Search Space Odyssey"
     *
     * The layer normalization is based on:
     * https://arxiv.org/pdf/1607.06450.pdf
     * Jimmy Ba et al. "Layer Normalization"
     *
     * Supported tensor {@link OperandCode}:
     * * {@link ANEURALNETWORKS_TENSOR_FLOAT32}
     *
     * Inputs:
     * * 0: The input (\f$x_t\f$).
     *      A 2-D tensor of {@link ANEURALNETWORKS_TENSOR_FLOAT32}, of shape
     *      [batch_size, input_size], where “batch_size” corresponds to the
     *      batching dimension, and “input_size” is the size of the input.
     * * 1: The input-to-input weights (\f$W_{xi}\f$). Optional.
     *      A 2-D tensor of {@link ANEURALNETWORKS_TENSOR_FLOAT32}, of shape
     *      [num_units, input_size], where “num_units” corresponds to the
     *      number of cell units.
     * * 2: The input-to-forget weights (\f$W_{xf}\f$).
     *      A 2-D tensor of {@link ANEURALNETWORKS_TENSOR_FLOAT32}, of shape
     *      [num_units, input_size].
     * * 3: The input-to-cell weights (\f$W_{xc}\f$).
     *      A 2-D tensor of {@link ANEURALNETWORKS_TENSOR_FLOAT32}, of shape
     *      [num_units, input_size].
     * * 4: The input-to-output weights (\f$W_{xo}\f$).
     *      A 2-D tensor of {@link ANEURALNETWORKS_TENSOR_FLOAT32}, of shape
     *      [num_units, input_size].
     * * 5: The recurrent-to-input weights (\f$W_{hi}\f$). Optional.
     *      A 2-D tensor of {@link ANEURALNETWORKS_TENSOR_FLOAT32}, of shape
     *      [num_units, output_size], where “output_size” corresponds to either
     *      the number of cell units (i.e., “num_units”), or the second
     *      dimension of the “projection_weights”, if defined.
     * * 6: The recurrent-to-forget weights (\f$W_{hf}\f$).
     *      A 2-D tensor of {@link ANEURALNETWORKS_TENSOR_FLOAT32}, of shape
     *      [num_units, output_size].
     * * 7: The recurrent-to-cell weights (\f$W_{hc}\f$).
     *      A 2-D tensor of {@link ANEURALNETWORKS_TENSOR_FLOAT32}, of shape
     *      [num_units, output_size].
     * * 8: The recurrent-to-output weights (\f$W_{ho}\f$).
     *      A 2-D tensor of {@link ANEURALNETWORKS_TENSOR_FLOAT32}, of shape
     *      [num_units, output_size].
     * * 9: The cell-to-input weights (\f$W_{ci}\f$). Optional.
     *      A 1-D tensor of {@link ANEURALNETWORKS_TENSOR_FLOAT32}, of shape
     *      [num_units].
     * * 10:The cell-to-forget weights (\f$W_{cf}\f$). Optional.
     *      A 1-D tensor of {@link ANEURALNETWORKS_TENSOR_FLOAT32}, of shape
     *      [num_units].
     * * 11:The cell-to-output weights (\f$W_{co}\f$). Optional.
     *      A 1-D tensor of {@link ANEURALNETWORKS_TENSOR_FLOAT32}, of shape
     *      [num_units].
     * * 12:The input gate bias (\f$b_i\f$). Optional.
     *      A 1-D tensor of {@link ANEURALNETWORKS_TENSOR_FLOAT32}, of shape
     *      [num_units].
     * * 13:The forget gate bias (\f$b_f\f$).
     *      A 1-D tensor of {@link ANEURALNETWORKS_TENSOR_FLOAT32}, of shape
     *      [num_units].
     * * 14:The cell bias (\f$b_c\f$).
     *      A 1-D tensor of {@link ANEURALNETWORKS_TENSOR_FLOAT32}, of shape
     *      [num_units].
     * * 15:The output gate bias (\f$b_o\f$).
     *      A 1-D tensor of {@link ANEURALNETWORKS_TENSOR_FLOAT32}, of shape
     *      [num_units].
     * * 16:The projection weights (\f$W_{proj}\f$). Optional.
     *      A 2-D tensor of {@link ANEURALNETWORKS_TENSOR_FLOAT32}, of shape
     *      [output_size, num_units].
     * * 17:The projection bias (\f$b_{proj}\f$). Optional.
     *      A 1-D tensor of {@link ANEURALNETWORKS_TENSOR_FLOAT32}, of shape
     *      [output_size].
     * * 18:The output state (in) (\f$h_{t-1}\f$).
     *      A 2-D tensor of {@link ANEURALNETWORKS_TENSOR_FLOAT32}, of shape
     *      [batch_size, output_size].
     * * 19:The cell state (in) (\f$C_{t-1}\f$).
     *      A 2-D tensor of {@link ANEURALNETWORKS_TENSOR_FLOAT32}, of shape
     *      [batch_size, num_units].
     * * 20:The activation function (\f$g\f$).
     *      A value indicating the activation function:
     *      <ul>
     *      <li>0: None;
     *      <li>1: Relu;
     *      <li>3: Relu6;
     *      <li>4: Tanh;
     *      <li>6: Sigmoid.
     *      </ul>
     * * 21:The clipping threshold (\f$t_{cell}\f$) for the cell state, such
     *      that values are bound within [-cell_clip, cell_clip]. If set to 0.0
     *      then clipping is disabled.
     * * 22:The clipping threshold (\f$t_{proj}\f$) for the output from the
     *      projection layer, such that values are bound within
     *      [-proj_clip, proj_clip]. If set to 0.0 then clipping is disabled.
     * Since API level 29 there are additional inputs to this op:
     * * 23:The input layer normalization weights.
     *      A 1-D tensor of {@link ANEURALNETWORKS_TENSOR_FLOAT32}, of shape
     *      [num_units]. Used to rescale normalized inputs to activation at
     *      input gate.
     * * 24:The forget layer normalization weights.
     *      A 1-D tensor of {@link ANEURALNETWORKS_TENSOR_FLOAT32}, of shape
     *      [num_units]. Used to rescale normalized inputs to activation at
     *      forget gate.
     * * 25:The cell layer normalization weights.
     *      A 1-D tensor of {@link ANEURALNETWORKS_TENSOR_FLOAT32}, of shape
     *      [num_units]. Used to rescale normalized inputs to activation at
     *      cell gate.
     * * 26:The output layer normalization weights.
     *      A 1-D tensor of {@link ANEURALNETWORKS_TENSOR_FLOAT32}, of shape
     *      [num_units]. Used to rescale normalized inputs to activation at
     *      output gate.
     *
     * Outputs:
     * * 0: The scratch buffer.
     *      A 2-D tensor of {@link ANEURALNETWORKS_TENSOR_FLOAT32}, of shape
     *      [batch_size, num_units * 4] with CIFG, or
     *      [batch_size, num_units * 3] without CIFG.
     * * 1: The output state (out) (\f$h_t\f$).
     *      A 2-D tensor of {@link ANEURALNETWORKS_TENSOR_FLOAT32}, of shape
     *      [batch_size, output_size].
     * * 2: The cell state (out) (\f$C_t\f$).
     *      A 2-D tensor of {@link ANEURALNETWORKS_TENSOR_FLOAT32}, of shape
     *      [batch_size, num_units].
     * * 3: The output (\f$o_t\f$).
     *      A 2-D tensor of {@link ANEURALNETWORKS_TENSOR_FLOAT32}, of shape
     *      [batch_size, output_size]. This is effectively the same as the
     *      current “output state (out)” value.
     *
     * Available since API level 27.
     */
    ANEURALNETWORKS_LSTM = 16,

    /**
     * Performs an 2-D max pooling operation.
     *
     * The output dimensions are functions of the filter dimensions, stride, and
     * padding.
     *
     * The values in the output tensor are computed as:
     *
     *     output[b, i, j, channel] =
     *         max_{di, dj} (
     *             input[b, strides[1] * i + di, strides[2] * j + dj, channel]
     *         )
     *
     * Supported tensor {@link OperandCode}:
     * * {@link ANEURALNETWORKS_TENSOR_FLOAT32}
     * * {@link ANEURALNETWORKS_TENSOR_QUANT8_ASYMM}
     *
     * Supported tensor rank: 4, with "NHWC" or "NCHW" data layout.
     * With the default data layout NHWC, the data is stored in the order of:
     * [batch, height, width, channels]. Alternatively, the data layout could
     * be NCHW, the data storage order of: [batch, channels, height, width].
     *
     * Both explicit padding and implicit padding are supported.
     *
     * Inputs (explicit padding):
     * * 0: A 4-D tensor, of shape [batches, height, width, depth], specifying
     *      the input.
     * * 1: An {@link ANEURALNETWORKS_INT32} scalar, specifying the padding on
     *      the left, in the ‘width’ dimension.
     * * 2: An {@link ANEURALNETWORKS_INT32} scalar, specifying the padding on
     *      the right, in the ‘width’ dimension.
     * * 3: An {@link ANEURALNETWORKS_INT32} scalar, specifying the padding on
     *      the top, in the ‘height’ dimension.
     * * 4: An {@link ANEURALNETWORKS_INT32} scalar, specifying the padding on
     *      the bottom, in the ‘height’ dimension.
     * * 5: An {@link ANEURALNETWORKS_INT32} scalar, specifying the stride when
     *      walking through input in the ‘width’ dimension.
     * * 6: An {@link ANEURALNETWORKS_INT32} scalar, specifying the stride when
     *      walking through input in the ‘height’ dimension.
     * * 7: An {@link ANEURALNETWORKS_INT32} scalar, specifying the filter
     *      width.
     * * 8: An {@link ANEURALNETWORKS_INT32} scalar, specifying the filter
     *      height.
     * * 9: An {@link ANEURALNETWORKS_INT32} scalar, and has to be one of the
     *      {@link FuseCode} values. Specifies the activation to
     *      invoke on the result.
     * * 10: An optional {@link ANEURALNETWORKS_BOOL} scalar, default to false.
     *       Set to true to specify NCHW data layout for input0 and output0.
     *       Available since API level 29.
     *
     * Inputs (implicit padding):
     * * 0: A 4-D tensor, of shape [batches, height, width, depth], specifying
     *      the input.
     * * 1: An {@link ANEURALNETWORKS_INT32} scalar, specifying the implicit
     *      padding scheme, has to be one of the
     *      {@link PaddingCode} values.
     * * 2: An {@link ANEURALNETWORKS_INT32} scalar, specifying the stride when
     *      walking through input in the ‘width’ dimension.
     * * 3: An {@link ANEURALNETWORKS_INT32} scalar, specifying the stride when
     *      walking through input in the ‘height’ dimension.
     * * 4: An {@link ANEURALNETWORKS_INT32} scalar, specifying the filter
     *      width.
     * * 5: An {@link ANEURALNETWORKS_INT32} scalar, specifying the filter
     *      height.
     * * 6: An {@link ANEURALNETWORKS_INT32} scalar, and has to be one of the
     *      {@link FuseCode} values. Specifies the activation to
     *      invoke on the result.
     * * 7: An optional {@link ANEURALNETWORKS_BOOL} scalar, default to false.
     *      Set to true to specify NCHW data layout for input0 and output0.
     *      Available since API level 29.
     *
     * Outputs:
     * * 0: The output 4-D tensor, of shape
     *      [batches, out_height, out_width, depth].
     *
     * Available since API level 27.
     */
    ANEURALNETWORKS_MAX_POOL_2D = 17,

    /**
     * Multiplies two tensors, element-wise.
     *
     * Takes two input tensors of identical {@link OperandCode} and compatible
     * dimensions. The output is the product of both input tensors, optionally
     * modified by an activation function.
     *
     * Two dimensions are compatible when:
     *     1. they are equal, or
     *     2. one of them is 1
     *
     * The size of the resulting output is the maximum size along each dimension
     * of the input operands. It starts with the trailing dimensions, and works
     * its way forward.
     *
     * Supported tensor {@link OperandCode}:
     * * {@link ANEURALNETWORKS_TENSOR_FLOAT16} (since API level 29)
     * * {@link ANEURALNETWORKS_TENSOR_FLOAT32}
     * * {@link ANEURALNETWORKS_TENSOR_QUANT8_ASYMM}
     *
     * Supported tensor rank: up to 4
     *
     * Inputs:
     * * 0: A tensor.
     * * 1: A tensor of the same {@link OperandCode}, and compatible dimensions
     *      as input0.
     * * 2: An {@link ANEURALNETWORKS_INT32} scalar, and has to be one of the
     *      {@link FuseCode} values. Specifies the activation to
     *      invoke on the result.
     *
     * Outputs:
     * * 0: The product, a tensor of the same {@link OperandCode} as input0.
     *      For output tensor of {@link ANEURALNETWORKS_TENSOR_QUANT8_ASYMM},
     *      the following condition must be satisfied:
     *      output_scale > input1_scale * input2_scale.
     *
     * Available since API level 27.
     */
    ANEURALNETWORKS_MUL = 18,

    /**
     * Computes rectified linear activation on the input tensor element-wise.
     *
     * The output is calculated using this formula:
     *
     *     output = max(0, input)
     *
     * Supported tensor {@link OperandCode}:
     * * {@link ANEURALNETWORKS_TENSOR_FLOAT16} (since API level 29)
     * * {@link ANEURALNETWORKS_TENSOR_FLOAT32}
     * * {@link ANEURALNETWORKS_TENSOR_QUANT8_ASYMM}
     *
     * Supported tensor rank: up to 4.
     *
     * Inputs:
     * * 0: A tensor, specifying the input.
     *
     * Outputs:
     * * 0: The output tensor of same shape as input0.
     *
     * Available since API level 27.
     */
    ANEURALNETWORKS_RELU = 19,

    /**
     * Computes rectified linear 1 activation on the input tensor element-wise.
     *
     * The output is calculated using this formula:
     *
     *     output = min(1.f, max(-1.f, input))
     *
     * Supported tensor {@link OperandCode}:
     * * {@link ANEURALNETWORKS_TENSOR_FLOAT16} (since API level 29)
     * * {@link ANEURALNETWORKS_TENSOR_FLOAT32}
     * * {@link ANEURALNETWORKS_TENSOR_QUANT8_ASYMM}
     *
     * Supported tensor rank: up to 4.
     *
     * Inputs:
     * * 0: A tensor, specifying the input.
     *
     * Outputs:
     * * 0: The output tensor of same shape as input0.
     *
     * Available since API level 27.
     */
    ANEURALNETWORKS_RELU1 = 20,

    /**
     * Computes rectified linear 6 activation on the input tensor element-wise.
     *
     * The output is calculated using this formula:
     *
     *     output = min(6, max(0, input))
     *
     * Supported tensor {@link OperandCode}:
     * * {@link ANEURALNETWORKS_TENSOR_FLOAT16} (since API level 29)
     * * {@link ANEURALNETWORKS_TENSOR_FLOAT32}
     * * {@link ANEURALNETWORKS_TENSOR_QUANT8_ASYMM}
     *
     * Supported tensor rank: up to 4.
     *
     * Inputs:
     * * 0: A tensor, specifying the input.
     *
     * Outputs:
     * * 0: The output tensor of same shape as input0.
     *
     * Available since API level 27.
     */
    ANEURALNETWORKS_RELU6 = 21,

    /**
     * Reshapes a tensor.
     *
     * Given tensor, this operation returns a tensor that has the same values as
     * tensor, but with a newly specified shape.
     *
     * Supported tensor {@link OperandCode}:
     * * {@link ANEURALNETWORKS_TENSOR_FLOAT16} (since API level 29)
     * * {@link ANEURALNETWORKS_TENSOR_FLOAT32}
     * * {@link ANEURALNETWORKS_TENSOR_QUANT8_ASYMM}
     *
     * Supported tensor rank: up to 4.
     *
     * Inputs:
     * * 0: A tensor, specifying the tensor to be reshaped.
     * * 1: A 1-D tensor of {@link ANEURALNETWORKS_TENSOR_INT32}, defining the
     *      shape of the output tensor. The number of elements implied by shape
     *      must be the same as the number of elements in the input tensor.
     *
     * Outputs:
     * * 0: The output tensor, of shape specified by the input shape.
     *
     * Available since API level 27.
     */
    ANEURALNETWORKS_RESHAPE = 22,

    /**
     * Resizes images to given size using the bilinear interpretation.
     *
     * Resized images must be distorted if their output aspect ratio is not the
     * same as input aspect ratio. The corner pixels of output may not be the
     * same as corner pixels of input.
     *
     * Supported tensor {@link OperandCode}:
     * * {@link ANEURALNETWORKS_TENSOR_FLOAT16} (since API level 29)
     * * {@link ANEURALNETWORKS_TENSOR_FLOAT32}
     *
     * Supported tensor rank: 4, with "NHWC" or "NCHW" data layout.
     * With the default data layout NHWC, the data is stored in the order of:
     * [batch, height, width, channels]. Alternatively, the data layout could
     * be NCHW, the data storage order of: [batch, channels, height, width].
     *
     * Inputs:
     * * 0: A 4-D tensor, of shape [batches, height, width, depth], specifying
     *      the input.
     * * 1: An {@link ANEURALNETWORKS_INT32} scalar, specifying the output
     *      height of the output tensor.
     * * 2: An {@link ANEURALNETWORKS_INT32} scalar, specifying the output
     *      width of the output tensor.
     * * 3: An optional {@link ANEURALNETWORKS_BOOL} scalar, default to false.
     *      Set to true to specify NCHW data layout for input0 and output0.
     *      Available since API level 29.
     *
     * Outputs:
     * * 0: The output 4-D tensor, of shape
     *      [batches, new_height, new_width, depth].
     *
     * Available since API level 27.
     */
    ANEURALNETWORKS_RESIZE_BILINEAR = 23,

    /**
     * A basic recurrent neural network layer.
     *
     * This layer implements the operation:
     * outputs = state = activation(inputs * input_weights +
     *                              state * recurrent_weights + bias)
     *
     * Where:
     * * “input_weights” is a weight matrix that multiplies the inputs;
     * * “recurrent_weights” is a weight matrix that multiplies the current
     *    “state” which itself is the output from the previous time step
     *    computation;
     * * “bias” is a bias vector (added to each output vector in the batch);
     * * “activation” is the function passed as the “fused_activation_function”
     *   argument (if not “NONE”).
     *
     * Supported tensor {@link OperandCode}:
     * * {@link ANEURALNETWORKS_TENSOR_FLOAT16} (since API level 29)
     * * {@link ANEURALNETWORKS_TENSOR_FLOAT32}
     *
     * The input tensors must all be the same type.
     *
     * Inputs:
     * * 0: input.
     *      A 2-D tensor of shape [batch_size, input_size], where “batch_size”
     *      corresponds to the batching dimension, and “input_size” is the size
     *      of the input.
     * * 1: weights.
     *      A 2-D tensor of shape [num_units, input_size], where “num_units”
     *      corresponds to the number of units.
     * * 2: recurrent_weights.
     *      A 2-D tensor of shape [num_units, num_units], with columns
     *      corresponding to the weights from each unit.
     * * 3: bias.
     *      A 1-D tensor of shape [num_units].
     * * 4: hidden state (in).
     *      A 2-D tensor of shape [batch_size, num_units].
     * * 5: fused_activation_function.
     *      An optional {@link FuseCode} value indicating the
     *      activation function. If “NONE” is specified then it results in a
     *      linear activation.
     *
     * Outputs:
     * * 0: hidden state (out).
     *      A 2-D tensor of shape [batch_size, num_units].
     *
     * * 1: output.
     *      A 2-D tensor of shape [batch_size, num_units]. This is effectively
     *      the same as the current state value.
     *
     * Available since API level 27.
     */
    ANEURALNETWORKS_RNN = 24,

    /**
     * Computes the softmax activation on the input tensor element-wise, per
     * batch, by normalizing the input vector so the maximum coefficient is
     * zero.
     *
     * The output is calculated using this formula:
     *
     *     output[batch, i] =
     *         exp((input[batch, i] - max(input[batch, :])) * beta) /
     *         sum_{k}{exp((input[batch, k] - max(input[batch, :])) * beta)}
     *
     * For input tensor with rank other than 2, the activation will be applied
     * independently on each 1-D slice along specified dimension.
     *
     * Supported tensor {@link OperandCode}:
     * * {@link ANEURALNETWORKS_TENSOR_FLOAT32}
     * * {@link ANEURALNETWORKS_TENSOR_QUANT8_ASYMM}
     *
     * Supported tensor rank: up to 4.
     * Tensors with rank other than 2 or 4 are only supported since API level 29.
     *
     * Inputs:
     * * 0: A 2-D or 4-D tensor, specifying the tensor to be reshaped.
     * * 1: An {@link ANEURALNETWORKS_FLOAT32} scalar, specifying the positive
     *      scaling factor for the exponent, beta.
     * * 2: An optional {@link ANEURALNETWORKS_INT32} scalar, default to -1,
     *      specifying the dimension the activation would be performed on.
     *      Negative index is used to specify axis from the end (e.g. -1 for
     *      the last axis). Must be in the range [-n, n).
     *      Available since API level 29.
     *
     * Outputs:
     * * 0: The output tensor of same shape as input0.
     *      For {@link ANEURALNETWORKS_TENSOR_QUANT8_ASYMM},
     *      the scale must be 1.f / 256 and the zeroPoint must be 0.
     *
     * Available since API level 27.
     */
    ANEURALNETWORKS_SOFTMAX = 25,

    /**
     * Rearranges blocks of spatial data, into depth.
     *
     * More specifically, this op outputs a copy of the input tensor where
     * values from the height and width dimensions are moved to the depth
     * dimension. The value block_size indicates the input block size and how
     * the data is moved.
     *
     * Chunks of data of size block_size * block_size from depth are rearranged
     * into non-overlapping blocks of size block_size x block_size.
     *
     * The depth of the output tensor is input_depth * block_size * block_size.
     * The input tensor's height and width must be divisible by block_size.
     *
     * Supported tensor {@link OperandCode}:
     * * {@link ANEURALNETWORKS_TENSOR_FLOAT16} (since API level 29)
     * * {@link ANEURALNETWORKS_TENSOR_FLOAT32}
     * * {@link ANEURALNETWORKS_TENSOR_QUANT8_ASYMM}
     *
     * Supported tensor rank: 4, with "NHWC" or "NCHW" data layout.
     * With the default data layout NHWC, the data is stored in the order of:
     * [batch, height, width, channels]. Alternatively, the data layout could
     * be NCHW, the data storage order of: [batch, channels, height, width].
     *
     * Inputs:
     * * 0: A 4-D tensor, of shape [batches, height, width, depth_in],
     *      specifying the input.
     * * 1: An {@link ANEURALNETWORKS_INT32} scalar, specifying the block_size.
     *      block_size must be >=1 and block_size must be a divisor of both the
     *      input height and width.
     * * 2: An optional {@link ANEURALNETWORKS_BOOL} scalar, default to false.
     *      Set to true to specify NCHW data layout for input0 and output0.
     *      Available since API level 29.
     *
     * Outputs:
     * * 0: The output 4-D tensor, of shape [batches, height/block_size,
     *      width/block_size, depth_in*block_size*block_size].
     *
     * Available since API level 27.
     */
    ANEURALNETWORKS_SPACE_TO_DEPTH = 26,

    /**
     * SVDF op is a kind of stateful layer derived from the notion that a
     * densely connected layer that's processing a sequence of input frames can
     * be approximated by using a singular value decomposition of each of its
     * nodes. The implementation is based on:
     *
     * https://research.google.com/pubs/archive/43813.pdf
     *
     * P. Nakkiran, R. Alvarez, R. Prabhavalkar, C. Parada.
     * “Compressing Deep Neural Networks using a Rank-Constrained Topology”.
     * INTERSPEECH, 2015.
     *
     * It processes the incoming input using a 2-stage filtering mechanism:
     * * stage 1 performs filtering on the "features" dimension, whose outputs
     *   get pushed into a memory of fixed-size memory_size.
     * * stage 2 performs filtering on the "time" dimension of the memory_size
     *   memoized outputs of stage 1.
     *
     * Specifically, for rank 1, this layer implements the operation:
     *
     *     memory = push(conv1d(inputs, weights_feature, feature_dim,
     *                          "ANEURALNETWORKS_PADDING_VALID"));
     *     outputs = activation(memory * weights_time + bias);
     *
     * Where:
     * * “weights_feature” is a weights matrix that processes the inputs (by
     *   convolving the input with every “feature filter”), and whose outputs
     *   get pushed, stacked in order, into the fixed-size “memory” (the oldest
     *   entry gets dropped);
     * * “weights_time” is a weights matrix that processes the “memory” (by a
     *   batched matrix multiplication on the num_units);
     * * “bias” is an optional bias vector (added to each output vector in the
     *   batch); and
     * * “activation” is the function passed as the “fused_activation_function”
     *   argument (if not “NONE”).
     *
     * Each rank adds a dimension to the weights matrices by means of stacking
     * the filters.
     *
     * Supported tensor {@link OperandCode}:
     * * {@link ANEURALNETWORKS_TENSOR_FLOAT16} (since API level 29)
     * * {@link ANEURALNETWORKS_TENSOR_FLOAT32}
     *
     * All input tensors must be the same type.
     *
     * Inputs:
     * * 0: input.
     *      A 2-D tensor of shape [batch_size, input_size], where “batch_size”
     *      corresponds to the batching dimension, and “input_size” is the size
     *      of the input.
     * * 1: weights_feature.
     *      A 2-D tensor of shape [num_units, input_size], where “num_units”
     *      corresponds to the number of units.
     * * 2: weights_time.
     *      A 2-D tensor of shape [num_units, memory_size], where “memory_size”
     *      corresponds to the fixed-size of the memory.
     * * 3: bias.
     *      An optional 1-D tensor of shape [num_units].
     * * 4: state (in).
     *      A 2-D tensor of shape [batch_size, (memory_size - 1) * num_units * rank].
     * * 5: rank.
     *      The rank of the SVD approximation.
     * * 6: fused_activation_function.
     *      An optional {@link FuseCode} value indicating the
     *      activation function. If “NONE” is specified then it results in a
     *      linear activation.
     *
     * Outputs:
     * * 0: state (out).
     *      A 2-D tensor of the same {@link OperandCode} as the inputs, with shape
     *      [batch_size, (memory_size - 1) * num_units * rank].
     * * 1: output.
     *      A 2-D tensor of the same {@link OperandCode} as the inputs, with shape
     *      [batch_size, num_units].
     *
     * Available since API level 27.
     */
    ANEURALNETWORKS_SVDF = 27,

    /**
     * Computes hyperbolic tangent of input tensor element-wise.
     *
     * The output is calculated using this formula:
     *
     *     output = tanh(input)
     *
     * Supported tensor {@link OperandCode}:
     * * {@link ANEURALNETWORKS_TENSOR_FLOAT16} (since API level 29)
     * * {@link ANEURALNETWORKS_TENSOR_FLOAT32}
     * * {@link ANEURALNETWORKS_TENSOR_QUANT8_ASYMM} (since API level 29)
     *
     * Supported tensor rank: up to 4.
     *
     * Inputs:
     * * 0: A tensor, specifying the input.
     *
     * Outputs:
     * * 0: The output tensor of same shape as input0.
     *      For {@link ANEURALNETWORKS_TENSOR_QUANT8_ASYMM},
     *      the scale must be 1.f / 128 and the zeroPoint must be 128.
     *
     * Available since API level 27.
     */
    ANEURALNETWORKS_TANH = 28,

    // Operations below are available since API level 28.

    // TODO: make the description easier to understand.
    /**
     * BatchToSpace for N-dimensional tensors.
     *
     * This operation reshapes the batch dimension (dimension 0) into M + 1
     * dimensions of shape block_shape + [batch], interleaves these blocks back
     * into the grid defined by the spatial dimensions [1, ..., M], to obtain a
     * result with the same rank as the input.
     *
     * This is the reverse of SpaceToBatch.
     *
     * Supported tensor {@link OperandCode}:
     * * {@link ANEURALNETWORKS_TENSOR_FLOAT16} (since API level 29)
     * * {@link ANEURALNETWORKS_TENSOR_FLOAT32}
     * * {@link ANEURALNETWORKS_TENSOR_QUANT8_ASYMM}
     *
     * Supported tensor rank: 4, with "NHWC" or "NCHW" data layout.
     * With the default data layout NHWC, the data is stored in the order of:
     * [batch, height, width, channels]. Alternatively, the data layout could
     * be NCHW, the data storage order of: [batch, channels, height, width].
     *
     * Inputs:
     * * 0: An n-D tensor, specifying the tensor to be reshaped
     * * 1: A 1-D Tensor of {@link ANEURALNETWORKS_TENSOR_INT32}, the block
     *      sizes for each spatial dimension of the input tensor. All values
     *      must be >= 1.
     * * 2: An optional {@link ANEURALNETWORKS_BOOL} scalar, default to false.
     *      Set to true to specify NCHW data layout for input0 and output0.
     *      Available since API level 29.
     *
     * Outputs:
     * * 0: A tensor of the same {@link OperandCode} as input0.
     *
     * Available since API level 28.
     */
    ANEURALNETWORKS_BATCH_TO_SPACE_ND = 29,

    /**
     * Element-wise division of two tensors.
     *
     * Takes two input tensors of identical {@link OperandCode} and compatible
     * dimensions. The output is the result of dividing the first input tensor
     * by the second, optionally modified by an activation function.
     *
     * Two dimensions are compatible when:
     *     1. they are equal, or
     *     2. one of them is 1
     *
     * The size of the output is the maximum size along each dimension of the
     * input operands. It starts with the trailing dimensions, and works its way
     * forward.
     *
     * Example:
     *     input1.dimension =    {4, 1, 2}
     *     input2.dimension = {5, 4, 3, 1}
     *     output.dimension = {5, 4, 3, 2}
     *
     * Supported tensor {@link OperandCode}:
     * * {@link ANEURALNETWORKS_TENSOR_FLOAT16} (since API level 29)
     * * {@link ANEURALNETWORKS_TENSOR_FLOAT32}
     *
     * Supported tensor rank: up to 4
     *
     * Inputs:
     * * 0: An n-D tensor, specifying the first input.
     * * 1: A tensor of the same {@link OperandCode}, and compatible dimensions
     *      as input0.
     * * 2: An {@link ANEURALNETWORKS_INT32} scalar, and has to be one of the
     *      {@link FuseCode} values. Specifies the activation to
     *      invoke on the result.
     *
     * Outputs:
     * * 0: A tensor of the same {@link OperandCode} as input0.
     *
     * Available since API level 28.
     */
    ANEURALNETWORKS_DIV = 30,

    /**
     * Computes the mean of elements across dimensions of a tensor.
     *
     * Reduces the input tensor along the given dimensions to reduce. Unless
     * keep_dims is true, the rank of the tensor is reduced by 1 for each entry
     * in axis. If keep_dims is true, the reduced dimensions are retained with
     * length 1.
     *
     * If dimensions to reduce have no entries, all dimensions are reduced, and
     * a tensor with a single element is returned.
     *
     * Supported tensor {@link OperandCode}:
     * * {@link ANEURALNETWORKS_TENSOR_FLOAT16} (since API level 29)
     * * {@link ANEURALNETWORKS_TENSOR_FLOAT32}
     * * {@link ANEURALNETWORKS_TENSOR_QUANT8_ASYMM}
     *
     * Supported tensor rank: up to 4
     *
     * Inputs:
     * * 0: A tensor, specifying the input.
     * * 1: A 1-D Tensor of {@link ANEURALNETWORKS_TENSOR_INT32}. The dimensions
     *      to reduce. If None (the default), reduces all dimensions. Must be in
     *      the range [-rank(input_tensor), rank(input_tensor)).
     * * 2: An {@link ANEURALNETWORKS_INT32} scalar, keep_dims. If positive,
     *      retains reduced dimensions with length 1.
     *
     * Outputs:
     * * 0: A tensor of the same {@link OperandCode} as input0.
     *
     * Available since API level 28.
     */
    ANEURALNETWORKS_MEAN = 31,

    /**
     * Pads a tensor with zeros.
     *
     * This operation pads a tensor according to the specified paddings.
     *
     * Supported tensor {@link OperandCode}:
     * * {@link ANEURALNETWORKS_TENSOR_FLOAT16} (since API level 29)
     * * {@link ANEURALNETWORKS_TENSOR_FLOAT32}
     * * {@link ANEURALNETWORKS_TENSOR_QUANT8_ASYMM}
     *
     * Supported tensor rank: up to 4
     *
     * Inputs:
     * * 0: An n-D tensor, specifying the tensor to be padded.
     * * 1: A 2-D Tensor of {@link ANEURALNETWORKS_TENSOR_INT32}, the paddings
     *      for each spatial dimension of the input tensor. The shape of the
     *      tensor must be {rank(input0), 2}.
     *      padding[i, 0] specifies the number of elements to be padded in the
     *      front of dimension i.
     *      padding[i, 1] specifies the number of elements to be padded after the
     *      end of dimension i.
     *
     * Outputs:
     * * 0: A tensor of the same {@link OperandCode} as input0. The
     *      output tensor has the same rank as input0, and each
     *      dimension of the output tensor has the same size as the
     *      corresponding dimension of the input tensor plus the size
     *      of the padding:
     *          output0.dimension[i] =
     *              padding[i, 0] + input0.dimension[i] + padding[i, 1]
     *
     * Available since API level 28.
     */
    ANEURALNETWORKS_PAD = 32,

    // TODO: make the description easier to understand.
    /**
     * SpaceToBatch for N-Dimensional tensors.
     *
     * This operation divides "spatial" dimensions [1, ..., M] of the input into
     * a grid of blocks of shape block_shape, and interleaves these blocks with
     * the "batch" dimension (0) such that in the output, the spatial dimensions
     * [1, ..., M] correspond to the position within the grid, and the batch
     * dimension combines both the position within a spatial block and the
     * original batch position. Prior to division into blocks, the spatial
     * dimensions of the input are optionally zero padded according to paddings.
     *
     * Supported tensor {@link OperandCode}:
     * * {@link ANEURALNETWORKS_TENSOR_FLOAT16} (since API level 29)
     * * {@link ANEURALNETWORKS_TENSOR_FLOAT32}
     * * {@link ANEURALNETWORKS_TENSOR_QUANT8_ASYMM}
     *
     * Supported tensor rank: 4, with "NHWC" or "NCHW" data layout.
     * With the default data layout NHWC, the data is stored in the order of:
     * [batch, height, width, channels]. Alternatively, the data layout could
     * be NCHW, the data storage order of: [batch, channels, height, width].
     *
     * Inputs:
     * * 0: An n-D tensor, specifying the input.
     * * 1: A 1-D Tensor of {@link ANEURALNETWORKS_TENSOR_INT32}, the block
     *      sizes for each spatial dimension of the input tensor. All values
     *      must be >= 1.
     * * 2: A 2-D Tensor of {@link ANEURALNETWORKS_TENSOR_INT32}, the paddings
     *      for each spatial dimension of the input tensor. All values must be
     *      >= 0. The shape of the tensor must be {rank(input0), 2}.
     *      padding[i, 0] specifies the number of element to be padded in the
     *      front of dimension i.
     *      padding[i, 1] specifies the number of element to be padded after the
     *      end of dimension i.
     * * 3: An optional {@link ANEURALNETWORKS_BOOL} scalar, default to false.
     *      Set to true to specify NCHW data layout for input0 and output0.
     *      Available since API level 29.
     *
     * Outputs:
     * * 0: A tensor of the same {@link OperandCode} as input0.
     *
     * Available since API level 28.
     */
    ANEURALNETWORKS_SPACE_TO_BATCH_ND = 33,

    /**
     * Removes dimensions of size 1 from the shape of a tensor.
     *
     * Given a tensor input, this operation returns a tensor of the same
     * {@link OperandCode} with all dimensions of size 1 removed. If you don't
     * want to remove all size 1 dimensions, you can remove specific size 1
     * dimensions by specifying the axes (input1).
     *
     * Supported tensor {@link OperandCode}:
     * * {@link ANEURALNETWORKS_TENSOR_FLOAT16} (since API level 29)
     * * {@link ANEURALNETWORKS_TENSOR_FLOAT32}
     * * {@link ANEURALNETWORKS_TENSOR_QUANT8_ASYMM}
     *
     * Supported tensor rank: up to 4
     *
     * Inputs:
     * * 0: An n-D tensor, the tensor to be squeezed.
     * * 1: An optional 1-D tensor of {@link ANEURALNETWORKS_TENSOR_INT32}. The
     *      dimensions to squeeze. If specified only squeezes the dimensions
     *      listed. Otherwise, squeezes all dimensions. The dimension index
     *      starts at 0. An error must be reported if squeezing a dimension that
     *      is not 1.
     *
     * Outputs:
     * * 0: A tensor of the same {@link OperandCode} as input0. Contains the
     *      same data as input, but has one or more dimensions of size 1
     *      removed.
     *
     * Available since API level 28.
     */
    ANEURALNETWORKS_SQUEEZE = 34,

    /**
     * Extracts a strided slice of a tensor.
     *
     * Roughly speaking, this op extracts a slice of size (end - begin) / stride
     * from the given input tensor. Starting at the location specified by begin
     * the slice continues by adding stride to the index until all dimensions
     * are not less than end. Note that a stride can be negative, which causes a
     * reverse slice.
     *
     * Supported tensor {@link OperandCode}:
     * * {@link ANEURALNETWORKS_TENSOR_FLOAT16} (since API level 29)
     * * {@link ANEURALNETWORKS_TENSOR_FLOAT32}
     * * {@link ANEURALNETWORKS_TENSOR_QUANT8_ASYMM}
     *
     * Supported tensor rank: up to 4
     *
     * Inputs:
     * * 0: An n-D tensor, specifying the tensor to be sliced.
     * * 1: begin, a 1-D tensor of {@link ANEURALNETWORKS_TENSOR_INT32}. The
     *      starts of the dimensions of the input tensor to be sliced. The
     *      length must be of rank(input0).
     * * 2: end, a 1-D tensor of {@link ANEURALNETWORKS_TENSOR_INT32}. The
     *      ends of the dimensions of the input tensor to be sliced. The length
     *      must be of rank(input0).
     * * 3: strides, a 1-D tensor of {@link ANEURALNETWORKS_TENSOR_INT32}. The
     *      strides of the dimensions of the input tensor to be sliced. The
     *      length must be of rank(input0). The entries must be non-zero.
     * * 4: begin_mask, an {@link ANEURALNETWORKS_INT32} scalar. If the ith bit
     *      of begin_mask is set, begin[i] is ignored and the fullest possible
     *      range in that dimension is used instead.
     * * 5: end_mask, an {@link ANEURALNETWORKS_INT32} scalar. If the ith bit of
     *      end_mask is set, end[i] is ignored and the fullest possible range in
     *      that dimension is used instead.
     * * 6: shrink_axis_mask, an {@link ANEURALNETWORKS_INT32} scalar. If the
     *      ith bit of shrink_axis_mask is set, the ith dimension specification
     *      shrinks the dimensionality by 1, taking on the value at index
     *      begin[i]. In this case, the ith specification must define a
     *      slice of size 1, e.g. begin[i] = x, end[i] = x + 1.
     *
     * Outputs:
     * * 0: A tensor of the same {@link OperandCode} as input0 and rank (n - k),
     *      where k is the number of bits set in shrink_axis_mask.
     *
     * Available since API level 28.
     */
    ANEURALNETWORKS_STRIDED_SLICE = 35,

    /**
     * Element-wise subtraction of two tensors.
     *
     * Takes two input tensors of identical {@link OperandCode} and compatible
     * dimensions. The output is the result of subtracting the second input
     * tensor from the first one, optionally modified by an activation function.
     *
     * Two dimensions are compatible when:
     *     1. they are equal, or
     *     2. one of them is 1
     *
     * The size of the output is the maximum size along each dimension of the
     * input operands. It starts with the trailing dimensions, and works its way
     * forward.
     *
     * Example:
     *     input1.dimension =    {4, 1, 2}
     *     input2.dimension = {5, 4, 3, 1}
     *     output.dimension = {5, 4, 3, 2}
     *
     * Supported tensor {@link OperandCode}:
     * * {@link ANEURALNETWORKS_TENSOR_FLOAT16} (since API level 29)
     * * {@link ANEURALNETWORKS_TENSOR_FLOAT32}
     * * {@link ANEURALNETWORKS_TENSOR_QUANT8_ASYMM} (since API level 29)
     *
     * Supported tensor rank: up to 4
     *
     * Inputs:
     * * 0: An n-D tensor, specifying the first input.
     * * 1: A tensor of the same {@link OperandCode}, and compatible dimensions
     *      as input0.
     * * 2: An {@link ANEURALNETWORKS_INT32} scalar, and has to be one of the
     *      {@link FuseCode} values. Specifies the activation to
     *      invoke on the result.
     *
     * Outputs:
     * * 0: A tensor of the same {@link OperandCode} as input0.
     *
     * Available since API level 28.
     */
    ANEURALNETWORKS_SUB = 36,

    /**
     * Transposes the input tensor, permuting the dimensions according to the
     * perm tensor.
     *
     * The returned tensor's dimension i corresponds to the input dimension
     * perm[i]. If perm is not given, it is set to (n-1...0), where n is the
     * rank of the input tensor. Hence by default, this operation performs a
     * regular matrix transpose on 2-D input Tensors.
     *
     * Supported tensor {@link OperandCode}:
     * * {@link ANEURALNETWORKS_TENSOR_FLOAT16} (since API level 29)
     * * {@link ANEURALNETWORKS_TENSOR_FLOAT32}
     * * {@link ANEURALNETWORKS_TENSOR_QUANT8_ASYMM}
     *
     * Supported tensor rank: up to 4
     *
     * Inputs:
     * * 0: An n-D tensor, specifying the tensor to be transposed.
     * * 1: An optional 1-D Tensor of {@link ANEURALNETWORKS_TENSOR_INT32},
     *      the permutation of the dimensions of the input tensor.
     *
     * Outputs:
     * * 0: A tensor of the same {@link OperandCode} as input0.
     *
     * Available since API level 28.
     */
    ANEURALNETWORKS_TRANSPOSE = 37,

    // Operations below are available since API level 29.

    /**
     * Returns the index of the largest element along an axis.
     *
     * Supported tensor {@link OperandCode}:
     * * {@link ANEURALNETWORKS_TENSOR_FLOAT16}
     * * {@link ANEURALNETWORKS_TENSOR_FLOAT32}
     * * {@link ANEURALNETWORKS_TENSOR_INT32}
     * * {@link ANEURALNETWORKS_TENSOR_QUANT8_ASYMM}
     *
     * Supported tensor rank: from 1
     *
     * Inputs:
     * * 0: An n-D tensor specifying the input. Must be non-empty.
     * * 1: An {@link ANEURALNETWORKS_INT32} scalar specifying the axis to
     *      reduce across. Negative index is used to specify axis from the
     *      end (e.g. -1 for the last axis). Must be in the range [-n, n).
     *
     * Outputs:
     * * 0: An (n - 1)-D {@link ANEURALNETWORKS_TENSOR_INT32} tensor.
     *
     * Available since API level 29.
     */
    // There is no underscore in ARG_MAX to avoid name conflict with
    // the macro defined in libc/kernel/uapi/linux/limits.h.
    ANEURALNETWORKS_ARGMAX = 38,

    /**
     * Returns the index of the smallest element along an axis.
     *
     * Supported tensor {@link OperandCode}:
     * * {@link ANEURALNETWORKS_TENSOR_FLOAT16}
     * * {@link ANEURALNETWORKS_TENSOR_FLOAT32}
     * * {@link ANEURALNETWORKS_TENSOR_INT32}
     * * {@link ANEURALNETWORKS_TENSOR_QUANT8_ASYMM}
     *
     * Supported tensor rank: from 1
     *
     * Inputs:
     * * 0: An n-D tensor specifying the input. Must be non-empty.
     * * 1: An {@link ANEURALNETWORKS_INT32} scalar specifying the axis to
     *      reduce across. Negative index is used to specify axis from the
     *      end (e.g. -1 for the last axis). Must be in the range [-n, n).
     *
     * Outputs:
     * * 0: An (n - 1)-D {@link ANEURALNETWORKS_TENSOR_INT32} tensor.
     *
     * Available since API level 29.
     */
    ANEURALNETWORKS_ARGMIN = 39,  // See ARGMAX for naming discussion.

    /**
     * Pads a tensor with the given constant value according to the specified
     * paddings.
     *
     * Supported tensor {@link OperandCode}:
     * * {@link ANEURALNETWORKS_TENSOR_FLOAT16}
     * * {@link ANEURALNETWORKS_TENSOR_FLOAT32}
     * * {@link ANEURALNETWORKS_TENSOR_QUANT8_ASYMM}
     *
     * Supported tensor rank: up to 4
     *
     * Inputs:
     * * 0: An n-D tensor, specifying the tensor to be padded.
     * * 1: A 2-D Tensor of {@link ANEURALNETWORKS_TENSOR_INT32}, the paddings
     *      for each spatial dimension of the input tensor. The shape of the
     *      tensor must be {rank(input0), 2}.
     *      padding[i, 0] specifies the number of elements to be padded in the
     *      front of dimension i.
     *      padding[i, 1] specifies the number of elements to be padded after
     *      the end of dimension i.
     * * 2: An scalar specifying the value to use for padding input0.
     *      For input tensor of {@link ANEURALNETWORKS_TENSOR_FLOAT32}, the
     *      pad value should be of {@link ANEURALNETWORKS_FLOAT32}.
     *      For input tensor of {@link ANEURALNETWORKS_TENSOR_QUANT8_ASYMM},
     *      the pad value should be of {@link ANEURALNETWORKS_INT32}. The
     *      scale and zeroPoint are assumed to be the same as in input0.
     *
     * Outputs:
     * * 0: A tensor of the same {@link OperandCode} as input0. The
     *      output tensor has the same rank as input0, and each
     *      dimension of the output tensor has the same size as the
     *      corresponding dimension of the input tensor plus the size
     *      of the padding:
     *          output0.dimension[i] =
     *              padding[i, 0] + input0.dimension[i] + padding[i, 1]
     *
     * Available since API level 29.
     */
    ANEURALNETWORKS_PAD_V2 = 40,

    /**
     * Transform axis-aligned bounding box proposals using bounding box deltas.
     *
     * Given the positions of bounding box proposals and the corresponding
     * bounding box deltas for each class, return the refined bounding box
     * regions. The resulting bounding boxes are cliped against the edges of
     * the image.
     *
     * Supported tensor {@link OperandCode}:
     * * {@link ANEURALNETWORKS_TENSOR_FLOAT16}
     * * {@link ANEURALNETWORKS_TENSOR_FLOAT32}
     *
     * Inputs:
     * * 0: A 2-D Tensor of shape [num_rois, 5 or 4], specifying the locations
     *      of the bounding box proposals, each line with format
     *      [<optional batch_id>, x1, y1, x2, y2]. The batch_id is optional if
     *      there is only one batch.
     * * 1: A 2-D Tensor of shape [num_rois, num_classes * 4], specifying the
     *      bounding box delta for each region of interest and each class. The
     *      bounding box deltas are organized in the following order
     *      [dx, dy, dw, dh], where dx and dy is the relative correction factor
     *      for the center position of the bounding box with respect to the width
     *      and height, dw and dh is the log-scale relative correction factor
     *      for the width and height.
     * * 2: A 2-D Tensor of shape [batches, 3], specifying the information of
     *      each image in the batch, each line with format
     *      [image_height, image_width, image_scale].
     * * 3: An 1-D Tensor of shape [4], specifying the weights for the deltas.
     *      The weights are organized in the order of [wx, wy, ww, wh].
     * * 4: An {@link ANEURALNETWORKS_BOOL} scalar, apply_scale. If true,
     *      apply the image scale to the boxes after the transformation.
     *
     * Outputs:
     * * 0: A tensor of the same {@link OperandCode} as input0, with shape
     *      [num_rois, num_classes * 4], specifying the coordinates of each
     *      output bounding box for each class, with format [x1, y1, x2, y2].
     * * 1: A 1-D {@link ANEURALNETWORKS_TENSOR_INT32} tensor, of shape
     *      [batches], specifying the number of output boxes for each batch.
     *
     * Available since API level 29.
     */
    ANEURALNETWORKS_AXIS_ALIGNED_BBOX_TRANSFORM = 41,
    ANEURALNETWORKS_BIDIRECTIONAL_SEQUENCE_LSTM = 42,
    ANEURALNETWORKS_BIDIRECTIONAL_SEQUENCE_RNN = 43,
    ANEURALNETWORKS_BOX_WITH_NMS_LIMIT = 44,

    /**
     * Casts a tensor to a new type.
     *
     * This operation ignores the scale and zeroPoint of quanized tensors,
     * e.g. it treats a {@link ANEURALNETWORKS_TENSOR_QUANT8_ASYMM} input
     * as a tensor of uint8 values.
     *
     * Supported tensor {@link OperandCode}:
     * * {@link ANEURALNETWORKS_TENSOR_FLOAT16}
     * * {@link ANEURALNETWORKS_TENSOR_FLOAT32}
     * * {@link ANEURALNETWORKS_TENSOR_INT32}
     * * {@link ANEURALNETWORKS_TENSOR_QUANT8_ASYMM}
     *
     * Supported tensor rank: from 1
     *
     * Inputs:
     * * 0: A tensor.
     *
     * Outputs:
     * * 0: A tensor with the same shape as input0.
     *
     * Available since API level 29.
     */
    ANEURALNETWORKS_CAST = 45,

    /**
     * Shuffle the channels of the input tensor.
     *
     * Given an input tensor and a integer value of num_groups, CHANNEL_SHUFFLE
     * divide the channel dimension into num_groups groups, and reorganize the
     * channels by grouping channels with the same index in each group.
     *
     * Along the channel dimension, the output is calculated using this formula:
     *
     *     output_channel[k * num_groups + g] = input_channel[g * group_size + k]
     *
     * where group_size = num_channels / num_groups
     *
     * The number of channels must be divisible by num_groups.
     *
     * Supported tensor {@link OperandCode}:
     * * {@link ANEURALNETWORKS_TENSOR_FLOAT16}
     * * {@link ANEURALNETWORKS_TENSOR_FLOAT32}
     * * {@link ANEURALNETWORKS_TENSOR_QUANT8_ASYMM}
     *
     * Supported tensor rank: up to 4
     *
     * Inputs:
     * * 0: An n-D tensor, specifying the tensor to be shuffled.
     * * 1: An {@link ANEURALNETWORKS_INT32} scalar, specifying the number of
     *      groups.
     * * 2: An {@link ANEURALNETWORKS_INT32} scalar, specifying the dimension
     *      channel shuffle would be performed on. Negative index is used to
     *      specify axis from the end (e.g. -1 for the last axis). Must be in
     *      the range [-n, n).
     *
     * Outputs:
     * * 0: A tensor of the same {@link OperandCode} and same shape as input0.
     *
     * Available since API level 29.
     */
    ANEURALNETWORKS_CHANNEL_SHUFFLE = 46,
    ANEURALNETWORKS_DETECTION_OUTPUT = 47,

    /**
     * Op that looks up items from a sparse tensor in an embedding matrix.
     * The sparse lookup tensor is represented by three individual tensors:
     * lookupIds, indices, and denseShape. The representation assumes that the
     * corresponding dense tensor would satisfy:
     * * dense.shape = denseShape
     * * dense[indices[i][0], ..., indices[i][n]] = lookupIds[i]
     *
     * The op also assumes that indices in the representation are sorted.
     *
     * For each row in the dense tensor represented by indices, the op looks up
     * the embeddings for all ids in that row, multiplies them by the
     * corresponding weight, and combines these embeddings as specified.
     *
     * In other words, if
     *     shape(params) = [p0, p1, ..., pm]
     * and
     *     denseShape = [d0, d1, ..., dn]
     * then
     *     shape(output) = [d0, d1, ..., dn-1, p1, ..., pm].
     *
     * For instance, if params is a 10x20 matrix, and ids and weights are
     *     [0, 0]: id 1, weight 2.0
     *     [0, 1]: id 3, weight 0.5
     *     [1, 0]: id 0, weight 1.0
     *     [2, 3]: id 1, weight 3.0
     *
     * with combiner="mean", then the output will be a 3x20 matrix where
     *     output[0, :] = (params[1, :] * 2.0 + params[3, :] * 0.5) / (2.0 + 0.5)
     *     output[1, :] = (params[0, :] * 1.0) / 1.0
     *     output[2, :] = (params[1, :] * 3.0) / 3.0
     *
     *
     * Supported tensor {@link OperandCode}:
     * * {@link ANEURALNETWORKS_TENSOR_FLOAT16}
     * * {@link ANEURALNETWORKS_TENSOR_FLOAT32}
     *
     * Inputs:
     * * 0: A 1-D tensor of type {@link ANEURAL_NETWORKS_TENSOR_INT32},
     *      containing lookupIds.
     * * 1: A 2-D tensor of type {@link ANEURAL_NETWORKS_TENSOR_INT32},
     *      containing indices of the lookupIds in sparse lookup tensor.
     * * 2: A 1-D tensor of type {@link ANEURAL_NETWORKS_TENSOR_INT32},
     *      containing shape of dense tensor corresponding to the input sparse
     *      tensor.
     * * 3: A 1-D tensor of the same type as input5 containing weights for
     *      aggregation.
     * * 4: An {@link ANEURAL_NETWORKS_INT32} scalar, representing aggregation
     *      mode for an operation.
     *      * 0 corresponds to SUM
     *      * 1 corresponds to MEAN
     *      * 2 corresponds to SQRTN
     * * 5: An N-D tensor (N >= 2) of one of supported types. Contains
     *      embeddings to look up.
     * Outputs:
     * * 0: An n-D output tensor of the same type as input5.
     */
    ANEURALNETWORKS_EMBEDDING_LOOKUP_SPARSE = 48,

    /**
     * Computes exponential of x element-wise.
     *
     * Supported tensor {@link OperandCode}:
     * * {@link ANEURALNETWORKS_TENSOR_FLOAT16}
     * * {@link ANEURALNETWORKS_TENSOR_FLOAT32}
     *
     * Supported tensor rank: from 1.
     *
     * Inputs:
     * * 0: A tensor.
     *
     * Outputs:
     * * 0: The output tensor of same shape as input0.
     *
     * Available since API level 29.
     */
    ANEURALNETWORKS_EXP = 49,

    /**
     * Inserts a dimension of 1 into a tensor's shape.
     *
     * Given a tensor input, this operation inserts a dimension of 1 at the
     * given dimension index of input's shape. The dimension index starts at
     * zero; if you specify a negative dimension index, it is counted backward
     * from the end.
     *
     * Supported tensor {@link OperandCode}:
     * * {@link ANEURALNETWORKS_TENSOR_FLOAT16}
     * * {@link ANEURALNETWORKS_TENSOR_FLOAT32}
     * * {@link ANEURALNETWORKS_TENSOR_INT32}
     * * {@link ANEURALNETWORKS_TENSOR_QUANT8_ASYMM}
     *
     * Supported tensor rank: from 1
     *
     * Inputs:
     * * 0: An n-D tensor.
     * * 1: An {@link ANEURALNETWORKS_INT32} scalar specifying the dimension
     *      index to expand. Must be in the range [-(n + 1), (n + 1)).
     *
     * Outputs:
     * * 0: An (n + 1)-D tensor with the same {@link OperandCode} and data as
     *      input0.
     *
     * Available since API level 29.
     */
    ANEURALNETWORKS_EXPAND_DIMS = 50,

    /**
     * Gathers values along an axis.
     *
     * Produces an output tensor with shape
     *     input0.dimension[:axis] + indices.dimension + input0.dimension[axis + 1:]
     * where:
     *     # Vector indices (output is rank(input0)).
     *     output[a_0, ..., a_n, i, b_0, ..., b_n] =
     *       input0[a_0, ..., a_n, indices[i], b_0, ..., b_n]
     *
     *     # Higher rank indices (output is rank(input0) + rank(indices) - 1).
     *     output[a_0, ..., a_n, i, ..., j, b_0, ... b_n] =
     *       input0[a_0, ..., a_n, indices[i, ..., j], b_0, ..., b_n]
     *
     * Supported tensor {@link OperandCode}:
     * * {@link ANEURALNETWORKS_TENSOR_FLOAT16}
     * * {@link ANEURALNETWORKS_TENSOR_FLOAT32}
     * * {@link ANEURALNETWORKS_TENSOR_INT32}
     * * {@link ANEURALNETWORKS_TENSOR_QUANT8_ASYMM}
     *
     * Supported tensor rank: from 1
     *
     * Inputs:
     * * 0: An n-D tensor from which to gather values.
     * * 1: An {@link ANEURALNETWORKS_INT32} scalar specifying the axis.
     *      Negative index is used to specify axis from the end
     *      (e.g. -1 for the last axis). Must be in the range [-n, n).
     * * 2: A k-D tensor {@link ANEURALNETWORKS_TENSOR_INT32} of indices.
     *      The values must be in the bounds of the corresponding dimensions
     *      of input0.
     *
     * Outputs:
     * * 0: An (n + k - 1)-D tensor with the same {@link OperandCode} as input0.
     *
     * Available since API level 29.
     */
    ANEURALNETWORKS_GATHER = 51,

    ANEURALNETWORKS_GENERATE_PROPOSALS = 52,
    /**
     * For input tensors x and y, computes x > y elementwise.
     *
     * Supported tensor {@link OperandCode}:
     * * {@link ANEURALNETWORKS_TENSOR_BOOL8}
     * * {@link ANEURALNETWORKS_TENSOR_FLOAT16}
     * * {@link ANEURALNETWORKS_TENSOR_FLOAT32}
     * * {@link ANEURALNETWORKS_TENSOR_INT32}
     * * {@link ANEURALNETWORKS_TENSOR_QUANT8_ASYMM}
     *
     * Supported tensor rank: from 1
     *
     * This operation supports broadcasting.
     *
     * Inputs:
     * * 0: A tensor.
     * * 1: A tensor of the same {@link OperandCode} and dimensions compatible
     *      with input0.
     *
     * Outputs:
     * * 0: A tensor of {@link ANEURALNETWORKS_TENSOR_BOOL8}.
     *
     * Available since API level 29.
     */
    ANEURALNETWORKS_GREATER = 53,
    /**
     * For input tensors x and y, computes x >= y elementwise.
     *
     * Supported tensor {@link OperandCode}:
     * * {@link ANEURALNETWORKS_TENSOR_BOOL8}
     * * {@link ANEURALNETWORKS_TENSOR_FLOAT16}
     * * {@link ANEURALNETWORKS_TENSOR_FLOAT32}
     * * {@link ANEURALNETWORKS_TENSOR_INT32}
     * * {@link ANEURALNETWORKS_TENSOR_QUANT8_ASYMM}
     *
     * Supported tensor rank: from 1
     *
     * This operation supports broadcasting.
     *
     * Inputs:
     * * 0: A tensor.
     * * 1: A tensor of the same {@link OperandCode} and dimensions compatible
     *      with input0.
     *
     * Outputs:
     * * 0: A tensor of {@link ANEURALNETWORKS_TENSOR_BOOL8}.
     *
     * Available since API level 29.
     */
    ANEURALNETWORKS_GREATER_EQUAL = 54,

    /**
     * Performs a grouped 2-D convolution operation.
     *
     * Given an input tensor of shape [batches, height, width, depth_in] and a
     * filter tensor of shape [depth_out, filter_height, filter_width, depth_group]
     * containing depth_out convolutional filters of depth depth_group, GROUPED_CONV
     * applies a group of different filters to each input channel group, then
     * concatenates the results together.
     *
     * Specifically, the input channels are divided into num_groups groups, each with
     * depth depth_group, i.e. depth_in = num_groups * depth_group. The convolutional
     * filters are also divided into num_groups groups, i.e. depth_out is divisible
     * by num_groups. GROUPED_CONV applies each group of filters to the corresponding
     * input channel group, and the result are concatenated together.
     *
     * The output dimensions are functions of the filter dimensions, stride, and
     * padding.
     *
     * The values in the output tensor are computed as:
     *
     *     output[b, i, j, g * channel_multiplier + q] =
     *         sum_{di, dj, dk} (
     *             input[b, strides[1] * i + di, strides[2] * j + dj,
     *                   g * depth_group + dk] *
     *             filter[g * channel_multiplier + q, di, dj, dk]
     *         ) + bias[channel]
     *
     * where channel_multiplier = depth_out / num_groups
     *
     * Supported tensor {@link OperandCode}:
     * * {@link ANEURALNETWORKS_TENSOR_FLOAT16} (since API level 29)
     * * {@link ANEURALNETWORKS_TENSOR_FLOAT32}
     * * {@link ANEURALNETWORKS_TENSOR_QUANT8_ASYMM}
     *
     * Supported tensor rank: 4, with "NHWC" or "NCHW" data layout.
     * With the default data layout NHWC, the data is stored in the order of:
     * [batch, height, width, channels]. Alternatively, the data layout could
     * be NCHW, the data storage order of: [batch, channels, height, width].
     *
     * Both explicit padding and implicit padding are supported.
     *
     * Inputs (explicit padding):
     * * 0: A 4-D tensor, of shape [batches, height, width, depth_in],
     *      specifying the input, where depth_in = num_groups * depth_group.
     * * 1: A 4-D tensor, of shape
     *      [depth_out, filter_height, filter_width, depth_group], specifying
     *      the filter, where depth_out must be divisible by num_groups.
     * * 2: A 1-D tensor, of shape [depth_out], specifying the bias. For input
     *      tensor of type {@link ANEURALNETWORKS_TENSOR_FLOAT32} or
     *      {@link ANEURALNETWORKS_TENSOR_FLOAT16}, the bias must be of the same
     *      type. For input tensor of type
     *      {@link ANEURALNETWORKS_TENSOR_QUANT8_ASYMM}, the bias must be
     *      of {@link ANEURALNETWORKS_TENSOR_INT32}, with zeroPoint of 0 and
     *      bias_scale == input_scale * filter_scale.
     * * 3: An {@link ANEURALNETWORKS_INT32} scalar, specifying the padding on
     *      the left, in the ‘width’ dimension.
     * * 4: An {@link ANEURALNETWORKS_INT32} scalar, specifying the padding on
     *      the right, in the ‘width’ dimension.
     * * 5: An {@link ANEURALNETWORKS_INT32} scalar, specifying the padding on
     *      the top, in the ‘height’ dimension.
     * * 6: An {@link ANEURALNETWORKS_INT32} scalar, specifying the padding on
     *      the bottom, in the ‘height’ dimension.
     * * 7: An {@link ANEURALNETWORKS_INT32} scalar, specifying the stride when
     *      walking through input in the ‘width’ dimension.
     * * 8: An {@link ANEURALNETWORKS_INT32} scalar, specifying the stride when
     *      walking through input in the ‘height’ dimension.
     * * 9: An {@link ANEURALNETWORKS_INT32} scalar, specifying the number of
            groups.
     * * 10: An {@link ANEURALNETWORKS_INT32} scalar, and has to be one of the
     *       {@link FuseCode} values. Specifies the activation to
     *       invoke on the result.
     * * 11: An {@link ANEURALNETWORKS_BOOL} scalar, set to true to specify
     *       NCHW data layout for input0 and output0. Set to false for NHWC.
     *
     * Inputs (implicit padding):
     * * 0: A 4-D tensor, of shape [batches, height, width, depth_in],
     *      specifying the input, where depth_in = num_groups * depth_group.
     * * 1: A 4-D tensor, of shape
     *      [depth_out, filter_height, filter_width, depth_group], specifying
     *      the filter, where depth_out must be divisible by num_groups.
     * * 2: A 1-D tensor, of shape [depth_out], specifying the bias. For input
     *      tensor of type {@link ANEURALNETWORKS_TENSOR_FLOAT32} or
     *      {@link ANEURALNETWORKS_TENSOR_FLOAT16}, the bias must be of the same
     *      type. For input tensor of type
     *      {@link ANEURALNETWORKS_TENSOR_QUANT8_ASYMM}, the bias must be
     *      of {@link ANEURALNETWORKS_TENSOR_INT32}, with zeroPoint of 0 and
     *      bias_scale == input_scale * filter_scale.
     * * 3: An {@link ANEURALNETWORKS_INT32} scalar, specifying the implicit
     *      padding scheme, has to be one of the
     *      {@link PaddingCode} values.
     * * 4: An {@link ANEURALNETWORKS_INT32} scalar, specifying the stride when
     *      walking through input in the ‘width’ dimension.
     * * 5: An {@link ANEURALNETWORKS_INT32} scalar, specifying the stride when
     *      walking through input in the ‘height’ dimension.
     * * 6: An {@link ANEURALNETWORKS_INT32} scalar, specifying the number of
     *      groups.
     * * 7: An {@link ANEURALNETWORKS_INT32} scalar, and has to be one of the
     *      {@link FuseCode} values. Specifies the activation to
     *      invoke on the result.
     * * 8: An {@link ANEURALNETWORKS_BOOL} scalar, set to true to specify
     *      NCHW data layout for input0 and output0. Set to false for NHWC.
     *
     * Outputs:
     * * 0: The output 4-D tensor, of shape
     *      [batches, out_height, out_width, depth_out]. For output tensor of
     *      {@link ANEURALNETWORKS_TENSOR_QUANT8_ASYMM}, the following condition
     *      must be satisfied: output_scale > input_scale * filter_scale.
     *
     * Available since API level 29.
     */
    ANEURALNETWORKS_GROUPED_CONV_2D = 55,

    /**
     * Localize the maximum keypoints from heatmaps.
     *
     * This operation approximates the accurate maximum keypoint scores and
     * indices after bicubic upscaling by using Taylor expansion up to the
     * quadratic term.
     *
     * The bounding box is represented by its upper-left corner coordinate
     * (x1,y1) and lower-right corner coordinate (x2,y2) in the original image.
     * A valid bounding box should satisfy x1 < x2 and y1 < y2.
     *
     * Supported tensor {@link OperandCode}:
     * * {@link ANEURALNETWORKS_TENSOR_FLOAT32}
     *
     * Supported tensor rank: 4, with "NHWC" or "NCHW" data layout.
     * With the default data layout NHWC, the data is stored in the order of:
     * [batch, height, width, channels]. Alternatively, the data layout could
     * be NCHW, the data storage order of: [batch, channels, height, width].
     *
     * Inputs:
     * * 0: A 4-D Tensor of shape
     *      [num_boxes, heatmap_size, heatmap_size, num_keypoints],
     *      specifying the heatmaps, the height and width of heatmaps should
     *      be the same, and must be greater than or equal to 2.
     * * 1: A 2-D Tensor of shape [num_boxes, 4], specifying the bounding boxes,
     *      each with format [x1, y1, x2, y2].
     * * 2: An {@link ANEURALNETWORKS_BOOL} scalar, set to true to specify
     *      NCHW data layout for input0. Set to false for NHWC.
     *
     * Outputs:
     * * 0: A tensor of the same {@link OperandCode} as input0, with shape
     *      [num_boxes, 3, num_keypoints], specifying the location and score of
     *      the keypoints, the second dimension is organized as
     *      [keypoint_x, keypoint_y, score].
     *
     * Available since API level 29.
     */
    ANEURALNETWORKS_HEATMAP_MAX_KEYPOINT = 56,
    /**
     * For input tensors x and y, computes x < y elementwise.
     *
     * Supported tensor {@link OperandCode}:
     * * {@link ANEURALNETWORKS_TENSOR_BOOL8}
     * * {@link ANEURALNETWORKS_TENSOR_FLOAT16}
     * * {@link ANEURALNETWORKS_TENSOR_FLOAT32}
     * * {@link ANEURALNETWORKS_TENSOR_INT32}
     * * {@link ANEURALNETWORKS_TENSOR_QUANT8_ASYMM}
     *
     * Supported tensor rank: from 1
     *
     * This operation supports broadcasting.
     *
     * Inputs:
     * * 0: A tensor.
     * * 1: A tensor of the same {@link OperandCode} and dimensions compatible
     *      with input0.
     *
     * Outputs:
     * * 0: A tensor of {@link ANEURALNETWORKS_TENSOR_BOOL8}.
     *
     * Available since API level 29.
     */
    ANEURALNETWORKS_LESS = 57,
    /**
     * For input tensors x and y, computes x <= y elementwise.
     *
     * Supported tensor {@link OperandCode}:
     * * {@link ANEURALNETWORKS_TENSOR_BOOL8}
     * * {@link ANEURALNETWORKS_TENSOR_FLOAT16}
     * * {@link ANEURALNETWORKS_TENSOR_FLOAT32}
     * * {@link ANEURALNETWORKS_TENSOR_INT32}
     * * {@link ANEURALNETWORKS_TENSOR_QUANT8_ASYMM}
     *
     * Supported tensor rank: from 1
     *
     * This operation supports broadcasting.
     *
     * Inputs:
     * * 0: A tensor.
     * * 1: A tensor of the same {@link OperandCode} and dimensions compatible
     *      with input0.
     *
     * Outputs:
     * * 0: A tensor of {@link ANEURALNETWORKS_TENSOR_BOOL8}.
     *
     * Available since API level 29.
     */
    ANEURALNETWORKS_LESS_EQUAL = 58,

    /**
     * Computes natural logarithm of x element-wise.
     *
     * Supported tensor {@link OperandCode}:
     * * {@link ANEURALNETWORKS_TENSOR_FLOAT16}
     * * {@link ANEURALNETWORKS_TENSOR_FLOAT32}
     *
     * Supported tensor rank: from 1.
     *
     * Inputs:
     * * 0: A tensor.
     *
     * Outputs:
     * * 0: The output tensor of same shape as input0.
     *
     * Available since API level 29.
     */
    ANEURALNETWORKS_LOG = 59,

    /**
     * Returns the truth value of x AND y element-wise.
     *
     * Supported tensor {@link OperandCode}:
     * * {@link ANEURALNETWORKS_TENSOR_BOOL8}
     *
     * Supported tensor rank: from 1
     *
     * This operation supports broadcasting.
     *
     * Inputs:
     * * 0: A tensor of {@link ANEURALNETWORKS_TENSOR_BOOL8}.
     * * 1: A tensor of {@link ANEURALNETWORKS_TENSOR_BOOL8} and dimensions
     *      compatible with input0.
     *
     * Outputs:
     * * 0: A tensor of {@link ANEURALNETWORKS_TENSOR_BOOL8}.
     *
     * Available since API level 29.
     */
    ANEURALNETWORKS_LOGICAL_AND = 60,

    /**
     * Computes the truth value of NOT x element-wise.
     *
     * Supported tensor {@link OperandCode}:
     * * {@link ANEURALNETWORKS_TENSOR_BOOL8}
     *
     * Supported tensor rank: from 1.
     *
     * Inputs:
     * * 0: A tensor.
     *
     * Outputs:
     * * 0: The output tensor of same shape as input0.
     *
     * Available since API level 29.
     */
    ANEURALNETWORKS_LOGICAL_NOT = 61,

    /**
     * Returns the truth value of x OR y element-wise.
     *
     * Supported tensor {@link OperandCode}:
     * * {@link ANEURALNETWORKS_TENSOR_BOOL8}
     *
     * Supported tensor rank: from 1
     *
     * This operation supports broadcasting.
     *
     * Inputs:
     * * 0: A tensor of {@link ANEURALNETWORKS_TENSOR_BOOL8}.
     * * 1: A tensor of {@link ANEURALNETWORKS_TENSOR_BOOL8} and dimensions
     *      compatible with input0.
     *
     * Outputs:
     * * 0: A tensor of {@link ANEURALNETWORKS_TENSOR_BOOL8}.
     *
     * Available since API level 29.
     */
    ANEURALNETWORKS_LOGICAL_OR = 62,

    /**
     * Computes the log softmax activations given logits.
     *
     * The output is calculated using this formula:
     *
     *     output = logits * beta - log(reduce_sum(exp(logits * beta), axis))
     *
     * Supported tensor {@link OperandCode}:
     * * {@link ANEURALNETWORKS_TENSOR_FLOAT16}
     * * {@link ANEURALNETWORKS_TENSOR_FLOAT32}
     *
     * Supported tensor rank: from 1.
     *
     * Inputs:
     * * 0: A tensor specifying the input logits.
     * * 1: An {@link ANEURALNETWORKS_FLOAT32} scalar, specifying the positive
     *      scaling factor for the exponent, beta.
     * * 2: An {@link ANEURALNETWORKS_INT32} scalar specifying the axis to
     *      reduce across. Negative index is used to specify axis from the
     *      end (e.g. -1 for the last axis). Must be in the range [-n, n).
     *
     * Outputs:
     * * 0: The output tensor of the same {@link OperandCode} and shape as
     *      input0.
     *
     * Available since API level 29.
     */
    ANEURALNETWORKS_LOG_SOFTMAX = 63,

    /**
     * Returns the element-wise maximum of two tensors.
     *
     * Supported tensor {@link OperandCode}:
     * * {@link ANEURALNETWORKS_TENSOR_FLOAT16}
     * * {@link ANEURALNETWORKS_TENSOR_FLOAT32}
     * * {@link ANEURALNETWORKS_TENSOR_INT32}
     * * {@link ANEURALNETWORKS_TENSOR_QUANT8_ASYMM}
     *
     * Inputs:
     * * 0: A tensor.
     * * 1: A tensor of the same {@link OperandCode} and compatible dimensions
     *      with input0.
     *
     * Outputs:
     * * 0: The sum, a tensor of the same {@link OperandCode} as input0.
     *
     * Available since API level 29.
     */
    ANEURALNETWORKS_MAXIMUM = 64,

    /**
     * Returns the element-wise minimum of two tensors.
     *
     * Supported tensor {@link OperandCode}:
     * * {@link ANEURALNETWORKS_TENSOR_FLOAT16}
     * * {@link ANEURALNETWORKS_TENSOR_FLOAT32}
     * * {@link ANEURALNETWORKS_TENSOR_INT32}
     * * {@link ANEURALNETWORKS_TENSOR_QUANT8_ASYMM}
     *
     * Inputs:
     * * 0: A tensor.
     * * 1: A tensor of the same {@link OperandCode} and compatible dimensions
     *      with input0.
     *
     * Outputs:
     * * 0: The sum, a tensor of the same {@link OperandCode} as input0.
     *
     * Available since API level 29.
     */
    ANEURALNETWORKS_MINIMUM = 65,

    /**
     * Computes numerical negative value element-wise.
     *
     * Supported tensor {@link OperandCode}:
     * * {@link ANEURALNETWORKS_TENSOR_FLOAT16}
     * * {@link ANEURALNETWORKS_TENSOR_FLOAT32}
     * * {@link ANEURALNETWORKS_TENSOR_INT32}
     *
     * Supported tensor rank: from 1.
     *
     * Inputs:
     * * 0: A tensor.
     *
     * Outputs:
     * * 0: The output tensor of same shape as input0.
     *
     * Available since API level 29.
     */
    ANEURALNETWORKS_NEG = 66,

    /**
     * Computes the power of one value to another.
     *
     * Given a tensor base and a tensor exponent, this operation computes
     * base^exponent elementwise.
     *
     * This operations supports broadcasting. The size of the output is the
     * maximum size along each dimension of the input operands. It starts with
     * the trailing dimensions, and works its way forward.
     *
     * For example:
     *     base.dimension     =    {4, 1, 2}
     *     exponent.dimension = {5, 4, 3, 1}
     *     output.dimension   = {5, 4, 3, 2}
     *
     * Supported tensor {@link OperandCode}:
     * * {@link ANEURALNETWORKS_TENSOR_FLOAT32}
     *
     * Supported tensor rank: from 1
     *
     * Inputs:
     * * 0: A tensor specifying the base.
     * * 1: A tensor specifying the exponent.
     *
     * Outputs:
     * * 0: An output tensor.
     *
     * Available since API level 29.
     */
    ANEURALNETWORKS_POW = 67,

    /**
     * Parametric Rectified Linear Unit.
     *
     * It follows: f(x) = alpha * x for x < 0, f(x) = x for x >= 0, where alpha
     * is a learned array with the same {@link OperandCode} and compatible
     * dimensions as input x.
     *
     * Two dimensions are compatible when:
     *     1. they are equal, or
     *     2. one of them is 1
     *
     * The size of the output is the maximum size along each dimension of the
     * input operands. It starts with the trailing dimensions, and works its way
     * forward.
     *
     * Example:
     *     input.dimension  =    {4, 1, 2}
     *     alpha.dimension  = {5, 4, 3, 1}
     *     output.dimension = {5, 4, 3, 2}
     *
     * Supported tensor {@link OperandCode}:
     * * {@link ANEURALNETWORKS_TENSOR_FLOAT16}
     * * {@link ANEURALNETWORKS_TENSOR_FLOAT32}
     * * {@link ANEURALNETWORKS_TENSOR_QUANT8_ASYMM}
     *
     * Supported tensor rank: from 1
     *
     * Inputs:
     * * 0: A tensor, specifying the input.
     * * 1: A tensor of the same {@link OperandCode}, and compatible dimensions
     *      as input0, specifying the alpha.
     *
     * Outputs:
     * * 0: A tensor of the same {@link OperandCode} as input0.
     *
     * Available since API level 29.
     */
    ANEURALNETWORKS_PRELU = 68,
    ANEURALNETWORKS_PRIOR_BOX = 69,

    /**
     * Quantizes the input tensor.
     *
     * The formula is:
     *
     *     output = max(0, min(255, round(input / scale) + zeroPoint)
     *
     * Supported tensor {@link OperandCode}:
     * * {@link ANEURALNETWORKS_TENSOR_FLOAT32}
     *
     * Supported tensor rank: from 1
     *
     * Inputs:
     * * 0: A tensor of {@link ANEURALNETWORKS_TENSOR_FLOAT32}.
     *
     * Outputs:
     * * 0: The output tensor of same shape as input0, but with
     *      {@link ANEURALNETWORKS_TENSOR_QUANT8_ASYMM}.
     *
     * Available since API level 29.
     */
    ANEURALNETWORKS_QUANTIZE = 70,

    /**
     * A version of quantized LSTM, using 16 bit quantization for internal
     * state.
     *
     * There is no projection layer, so cell state size is equal to the output
     * size.
     *
     * Inputs:
     * * 0: A 2-D tensor of type {@link ANEURALNETWORKS_TENSOR_QUANT8_ASYMM}
     *      and shape [numBatches, inputSize] specifying the input to the LSTM
     *      cell. Tensor is quantized with a fixed quantization range of
     *      [-1, 127/128] (scale = 1/128, zeroPoint = 128).
     * * 1: A 2-D tensor of type {@link ANEURALNETWORKS_TENSOR_QUANT8_ASYMM}
     *      and shape [numBathes, outputSize] specifying the output of the LSTM
     *      cell from previous time-step. Tensor is quantized with a fixed
     *      quantization range of [-1, 127/128] (scale = 1/128, zeroPoint =
     *      128).
     * * 2: A 2-D tensor of type {@link ANEURALNETWORKS_TENSOR_QUANT8_ASYMM}
     *      and shape [4 * cellSize, inputSize + outputSize] specifying the
     *      weights for the fully-connected layer inside the LSTM cell. Weights
     *      have no additional restrictions on their quantization.
     * * 3: A 1-D tensor of type {@link ANEURALNETWORKS_TENSOR_INT32} and shape
     *      [4 * cellSize] specifying the bias for the fully-connected layer
     *      inside the LSTM cell. Bias is quantized with scale being a product
     *      of input and weights scales and zeroPoint equal to 0.
     * * 4: A 2-D tensor of type {@link ANEURALNETWORKS_TENSOR_QUANT16_SYMM}
     *      and shape [numBatches, cellSize] specifying the cell state from the
     *      previous time step of the LSTM cell. It is quantized using a
     *      quantization range of [-2^4, 2^4 * 32767/32768] (scale = 2^4 /
     *      32768, zeroPoint = 0).
     *
     * Outputs:
     * * 0: A 2-D tensor of type {@link ANEURALNETWORKS_TENSOR_QUANT8_ASYMM}
     *      and shape [numBatches, inputSize + outputSize]. This tensor is a
     *      scratch buffer used to store concatenation of the input and the
     *      output from previous time step to pass it to the fully-connected
     *      layer. Tensor is quantized with a fixed quantization range of
     *      [-1, 127/128] (scale = 1/128, zeroPoint = 128).
     * * 1: A 2-D tensor of type {@link ANEURALNETWORKS_TENSOR_QUANT16_SYMM}
     *      and shape [numBatches, 4 * cellSize]. This tensor is a scratch
     *      buffer used to store the result of the fully-connected layer.
     * * 2: A 2-D tensor of type {@link ANEURALNETWORKS_TENSOR_QUANT8_ASYMM}
     *      and shape [numBathes, outputSize] which contains a copy of the
     *      output from the current time step. NN API requires this tensor to
     *      pass the output value through time. Tensor is quantized with a fixed
     *      quantization range of [-1, 127/128] (scale = 1/128, zeroPoint =
     *      128).
     * * 3: A 2-D tensor of type {@link ANEURALNETWORKS_TENSOR_QUANT16_SYMM}
     *      and shape [numBatches, cellSize] which contains a cell state from
     *      the current time step. NN API requires this tensor to pass the cell
     *      state value through time. Tensor is quantized using a quantization
     *      range of [-2^4, 2^4 * 32767/32768] (scale = 2^4 / 32768, zeroPoint =
     *      0).
     * * 4: A 2-D tensor of type {@link ANEURALNETWORKS_TENSOR_QUANT8_ASYMM}
     *      and shape [numBathes, outputSize] which contains the output value.
     *      Tensor is quantized with a fixed quantization range of [-1, 127/128]
     *      (scale = 1/128, zeroPoint = 128).
     */
    ANEURALNETWORKS_QUANTIZED_16BIT_LSTM = 71,

    /**
     * Draws samples from a multinomial distribution.
     *
     * Supported tensor {@link OperandCode}:
     * * {@link ANEURALNETWORKS_TENSOR_FLOAT16}
     * * {@link ANEURALNETWORKS_TENSOR_FLOAT32}
     *
     * Inputs:
     * * 0: A 2-D tensor with shape [batches, classes], specifying the
     *      unnormalized log-probabilities for all classes.
     * * 1: A scalar {@link ANEURALNETWORKS_INT32}, specifying the number of
     *      independent samples to draw for each row slice.
     * * 2: A 1-D {@link ANEURALNETWORKS_TENSOR_INT32} tensor with shape [2],
     *      specifying seeds used to initialize the random distribution.
     * Outputs:
     * * 0: A 2-D {@link ANEURALNETWORKS_TENSOR_INT32} tensor with shape
     *      [batches, samples], containing the drawn samples.
     *
     * Available since API level 29.
     */
    ANEURALNETWORKS_RANDOM_MULTINOMIAL = 72,

    /**
     * Reduces a tensor by multiplying elements along given dimensions.
     *
     * If keep_dims is true, the reduced dimensions are
     * retained with length 1. Otherwise, the rank of the tensor is reduced by
     * 1 for each entry in dimensions.
     *
     * Supported tensor {@link OperandCode}:
     * * {@link ANEURALNETWORKS_TENSOR_FLOAT16}
     * * {@link ANEURALNETWORKS_TENSOR_FLOAT32}
     *
     * Supported tensor rank: up to 4
     *
     * Inputs:
     * * 0: An n-D tensor.
     * * 1: A 1-D tensor of {@link ANEURALNETWORKS_TENSOR_INT32}. The dimensions
     *      to reduce. Dimension values must be in the range [-n, n).
     * * 2: An {@link ANEURALNETWORKS_BOOL} scalar, keep_dims. If true,
     *      retains reduced dimensions with length 1.
     *
     * Outputs:
     * * 0: A tensor of the same {@link OperandCode} as input0.
     *
     * Available since API level 29.
     */
    ANEURALNETWORKS_REDUCE_PROD = 73,

    /**
     * Select and scale the feature map of each region of interest to a unified
     * output size by average pooling sampling points from bilinear interpolation.
     *
     * The region of interest is represented by its upper-left corner coordinate
     * (x1,y1) and lower-right corner coordinate (x2,y2) in the original image.
     * A spatial scaling factor is applied to map into feature map coordinate.
     * A valid region of interest should satisfy x1 <= x2 and y1 <= y2.
     *
     * No rounding is applied in this operation. The sampling points are unified
     * distributed in the pooling bin and their values are calculated by bilinear
     * interpolation.
     *
     * Supported tensor {@link OperandCode}:
     * * {@link ANEURALNETWORKS_TENSOR_FLOAT16} (since API level 29)
     * * {@link ANEURALNETWORKS_TENSOR_FLOAT32}
     * * {@link ANEURALNETWORKS_TENSOR_QUANT8_ASYMM}
     *
     * Supported tensor rank: 4, with "NHWC" or "NCHW" data layout.
     * With the default data layout NHWC, the data is stored in the order of:
     * [batch, height, width, channels]. Alternatively, the data layout could
     * be NCHW, the data storage order of: [batch, channels, height, width].
     *
     * Inputs:
     * * 0: A 4-D tensor, specifying the feature map.
     * * 1: A 2-D Tensor of shape [num_rois, 5 or 4], specifying the locations
     *      of the regions of interest, each line with format
     *      [<optional batch_id>, x1, y1, x2, y2]. The batch_id is optional if
     *      there is only one batch.
     * * 2: An {@link ANEURALNETWORKS_INT32} scalar, specifying the output
     *      height of the output tensor.
     * * 3: An {@link ANEURALNETWORKS_INT32} scalar, specifying the output
     *      width of the output tensor.
     * * 4: An {@link ANEURALNETWORKS_FLOAT32} scalar, specifying the spatial
     *      scaling factor from the height of original image to feature map.
     * * 5: An {@link ANEURALNETWORKS_FLOAT32} scalar, specifying the spatial
     *      scaling factor from the width of original image to feature map.
     * * 6: An {@link ANEURALNETWORKS_INT32} scalar, specifying the number of
     *      sampling points in height dimension used to compute the output.
     *      Set to 0 for adaptive value of ceil(roi_height/out_height).
     * * 7: An {@link ANEURALNETWORKS_INT32} scalar, specifying the number of
     *      sampling points in width dimension used to compute the output.
     *      Set to 0 for adaptive value of ceil(roi_width/out_width).
     * * 8: An {@link ANEURALNETWORKS_BOOL} scalar, set to true to specify
     *      NCHW data layout for input0 and output0. Set to false for NHWC.
     *
     * Outputs:
     * * 0: A tensor of the same {@link OperandCode} as input0. The output
     *      shape is [num_rois, out_height, out_width, depth].
     *
     * Available since API level 29.
     */
    ANEURALNETWORKS_ROI_ALIGN = 74,

    /**
     * Computes reciprocal of square root of x element-wise.
     *
     * Supported tensor {@link OperandCode}:
     * * {@link ANEURALNETWORKS_TENSOR_FLOAT16}
     * * {@link ANEURALNETWORKS_TENSOR_FLOAT32}
     *
     * Supported tensor rank: from 1.
     *
     * Inputs:
     * * 0: A tensor.
     *
     * Outputs:
     * * 0: The output tensor of same shape as input0.
     *
     * Available since API level 29.
     */
    ANEURALNETWORKS_RSQRT = 75,

    /**
     * Using a tensor of booleans c and input tensors x and y select values
     * elementwise from both input tensors:
     *
     * O[i] = C[i] ? x[i] : y[i].
     *
     * Supported tensor {@link OperandCode}:
     * * {@link ANEURALNETWORKS_TENSOR_FLOAT16}
     * * {@link ANEURALNETWORKS_TENSOR_FLOAT32}
     * * {@link ANEURALNETWORKS_TENSOR_INT32}
     * * {@link ANEURALNETWORKS_TENSOR_QUANT8_ASYMM}
     *
     * Supported tensor rank: from 1
     *
     * Inputs:
     * * 0: A tensor of type {@link ANEURALNETWORKS_TENSOR_BOOL8} acting as a
     *      mask that chooses, based on the value at each element, whether the
     *      corresponding element in the output should be taken from input1 (if
     *      true) or input2 (if false).
     * * 1: An input tensor of the same shape as input0.
     * * 2: An input tensor of the same shape and type as input1.
     *
     * Outputs:
     * * 0: A tensor of the same type and shape as input1 and input2.
     *
     */
    ANEURALNETWORKS_SELECT = 76,

    /**
     * Computes sin of x element-wise.
     *
     * Supported tensor {@link OperandCode}:
     * * {@link ANEURALNETWORKS_TENSOR_FLOAT16}
     * * {@link ANEURALNETWORKS_TENSOR_FLOAT32}
     *
     * Supported tensor rank: from 1.
     *
     * Inputs:
     * * 0: A tensor.
     *
     * Outputs:
     * * 0: The output tensor of same shape as input0.
     *
     * Available since API level 29.
     */
    ANEURALNETWORKS_SIN = 77,

    /**
     * Extracts a slice of specified size from the input tensor starting at a
     * specified location.
     *
     * The starting location is specified as a 1-D tensor containing offsets
     * for each dimension. The size is specified as a 1-D tensor containing
     * either size of a slice along corresponding dimension or -1. In the latter
     * case, all the remaining elements in dimension are included in the slice.
     * Slice size in each dimension cannot be zero.
     *
     * A sum of begin offset and a size of a slice must not exceed size of a
     * corresponding dimension.
     *
     * Supported tensor {@link OperandCode}:
     * * {@link ANEURALNETWORKS_TENSOR_FLOAT16}
     * * {@link ANEURALNETWORKS_TENSOR_FLOAT32}
     * * {@link ANEURALNETWORKS_TENSOR_INT32}
     * * {@link ANEURALNETWORKS_TENSOR_QUANT8_ASYMM}
     *
     * Supported tensor rank: from 1
     *
     * Inputs:
     * * 0: An n-D tensor to take slice from.
     * * 1: A 1-D tensor of type {@link ANEURALNETWORKS_TENSOR_INT32} specifying
     *      the beginning indices of the slice in each dimension.
     * * 2: A 1-D tensor of type {@link ANEURALNETWORKS_TENSOR_INT32} specifying
     *      the size of the slice in each dimension.
     *
     * Outputs:
     * * 0: An n-D tensor of the same type as the input containing the slice.
     *
     * Available since API level 29.
     */
    ANEURALNETWORKS_SLICE = 78,

    /**
     * Converts a sparse tensor representation into a dense tensor.
     *
     * If sparse_indices is a vector, then for each i:
     * dense[sparse_indices[i]] = sparse_values[i]
     *
     * If sparse_indices is an n by d matrix, then for each i in [0, n):
     * dense[sparse_indices[i][0], ..., sparse_indices[i][d-1]] = sparse_values[i]
     *
     * Supported tensor {@link OperandCode}:
     * * {@link ANEURALNETWORKS_TENSOR_FLOAT16}
     * * {@link ANEURALNETWORKS_TENSOR_FLOAT32}
     * * {@link ANEURALNETWORKS_TENSOR_INT32}
     * * {@link ANEURALNETWORKS_TENSOR_QUANT8_ASYMM}
     *
     * Inputs:
     * * 0: A 1-D or 2-D tensor of type {@link ANEURALNETWORKS_INT32} containing
     *      indices of the sparse tensor elements.
     * * 1: A 1-D tensor of type {@link ANEURALNETWORKS_INT32} containing shape
     *      of the dense output tensor.
     * * 2: A 1-D tensor of any type listed above in supported types section.
     *      Contains values corresponding to each index in input0.
     * * 3: A scalar value of the same type as values in input2. If input2 is of
     *      type {@link ANEURALNETWORKS_QUANT8_ASYMM}, the scalar should be of
     *      type {@link ANEURALNETWORKS_INT32} lying in a range of [0, 256).
     *      The value is used to populate all the elements of the dense tensor
     *      except for the ones listed in sparse values.
     *
     * Outputs:
     * * 0: Resulting dense tensor.
     *
     * Available since API level 29.
     */
    ANEURALNETWORKS_SPARSE_TO_DENSE = 79,

    /**
     * Splits a tensor along a given axis into num_splits subtensors.
     *
     * Supported tensor {@link OperandCode}:
     * * {@link ANEURALNETWORKS_TENSOR_FLOAT16}
     * * {@link ANEURALNETWORKS_TENSOR_FLOAT32}
     * * {@link ANEURALNETWORKS_TENSOR_INT32}
     * * {@link ANEURALNETWORKS_TENSOR_QUANT8_ASYMM}
     *
     * Supported tensor rank: from 1
     *
     * Inputs:
     * * 0: An n-D tensor to split.
     * * 1: An {@link ANEURALNETWORKS_INT32} scalar specifying the axis along
     *      which to split.
     * * 2: An {@link ANEURALNETWORKS_INT32} scalar indicating the number of
     *      splits along given axis. Must evenly divide axis size.
     *
     * Outputs:
     * * 0 ~ (num_splits - 1): Resulting subtensors.
     *
     * Available since API level 29.
     */
    ANEURALNETWORKS_SPLIT = 80,

    /**
     * Computes square root of x element-wise.
     *
     * Supported tensor {@link OperandCode}:
     * * {@link ANEURALNETWORKS_TENSOR_FLOAT16}
     * * {@link ANEURALNETWORKS_TENSOR_FLOAT32}
     *
     * Supported tensor rank: from 1.
     *
     * Inputs:
     * * 0: A tensor.
     *
     * Outputs:
     * * 0: The output tensor of same shape as input0.
     *
     * Available since API level 29.
     */
    ANEURALNETWORKS_SQRT = 81,

    /**
     * Constructs a tensor by tiling a given tensor.
     *
     * This operation creates a new tensor by replicating `input` `multiples`
     * times. The output tensor's i-th dimension has `input.dims(i) * multiples[i]`
     * elements, and the values of `input` are replicated `multiples[i]` times
     * along the i-th dimension.
     * For example, tiling `[a b c d]` by `[2]` produces `[a b c d a b c d]`.
     *
     * Supported tensor {@link OperandCode}:
     * * {@link ANEURALNETWORKS_TENSOR_FLOAT16}
     * * {@link ANEURALNETWORKS_TENSOR_FLOAT32}
     * * {@link ANEURALNETWORKS_TENSOR_INT32}
     * * {@link ANEURALNETWORKS_TENSOR_QUANT8_ASYMM}
     *
     * Supported tensor rank: from 1
     *
     * Inputs:
     * * 0: input, an n-D tensor specifying the input.
     * * 1: multiples, a 1-D tensor of {@link ANEURALNETWORKS_TENSOR_INT32}.
     *      The length of multiples must be n.
     *
     * Outputs:
     * * 0: A tiled tensor of the same {@link OperandCode} and rank as `input`.
     *
     * Available since API level 29.
     */
    ANEURALNETWORKS_TILE = 82,

    /**
     * Finds values and indices of the k largest entries for the last dimension.
     *
     * Resulting values in each dimensions are sorted in descending order. If
     * two values are equal, the one with larger index appears first.
     *
     * Supported tensor {@link OperandCode}:
     * * {@link ANEURALNETWORKS_TENSOR_FLOAT16}
     * * {@link ANEURALNETWORKS_TENSOR_FLOAT32}
     * * {@link ANEURALNETWORKS_TENSOR_INT32}
     * * {@link ANEURALNETWORKS_TENSOR_QUANT8_ASYMM}
     *
     * Supported tensor rank: from 1
     *
     * Inputs:
     * * 0: input, an n-D tensor specifying the input.
     * * 1: k, an {@link ANEURALNETWORKS_INT32} scalar, specifying the number of
     *      top elements to look for along the last dimension.
     *
     * Outputs:
     * * 0: An n-D tensor of the same type as the input, containing the k
     *      largest elements along each last dimensional slice.
     * * 1: An n-D tensor of type {@link ANEURALNETWORKS_TENSOR_INT32}
     *      containing the indices of values within the last dimension of input.
     *
     * Available since API level 29.
     */
    ANEURALNETWORKS_TOPK_V2 = 83,

    /**
     * Performs the tranpose of 2-D convolution operation.
     *
     * This operation is sometimes called "deconvolution" after Deconvolutional
     * Networks, but is actually the transpose (gradient) of
     * {@link ANEURALNETWORKS_CONV_2D} rather than an actual deconvolution.
     *
     * The output dimensions are functions of the filter dimensions, stride, and
     * padding.
     *
     * Supported tensor {@link OperandCode}:
     * * {@link ANEURALNETWORKS_TENSOR_FLOAT16}
     * * {@link ANEURALNETWORKS_TENSOR_FLOAT32}
     * * {@link ANEURALNETWORKS_TENSOR_QUANT8_ASYMM}
     *
     * Supported tensor rank: 4, with "NHWC" or "NCHW" data layout.
     * With the default data layout NHWC, the data is stored in the order of:
     * [batch, height, width, channels]. Alternatively, the data layout could
     * be NCHW, the data storage order of: [batch, channels, height, width].
     *
     * Both explicit padding and implicit padding are supported.
     *
     * Inputs (explicit padding):
     * * 0: A 4-D tensor, of shape [batches, height, width, depth_in],
     *      specifying the input.
     * * 1: A 4-D tensor, of shape
     *      [depth_out, filter_height, filter_width, depth_in], specifying the
     *      filter.
     * * 2: A 1-D tensor, of shape [depth_out], specifying the bias. For input
     *      tensor of type {@link ANEURALNETWORKS_TENSOR_FLOAT32} or
     *      {@link ANEURALNETWORKS_TENSOR_FLOAT16}, the bias should be of the
     *      same type. For input tensor of type
     *      {@link ANEURALNETWORKS_TENSOR_QUANT8_ASYMM}, the bias should be
     *      of {@link ANEURALNETWORKS_TENSOR_INT32}, with zeroPoint of 0 and
     *      bias_scale == input_scale * filter_scale.
     * * 3: An {@link ANEURALNETWORKS_INT32} scalar, specifying the padding on
     *      the left, in the ‘width’ dimension.
     * * 4: An {@link ANEURALNETWORKS_INT32} scalar, specifying the padding on
     *      the right, in the ‘width’ dimension.
     * * 5: An {@link ANEURALNETWORKS_INT32} scalar, specifying the padding on
     *      the top, in the ‘height’ dimension.
     * * 6: An {@link ANEURALNETWORKS_INT32} scalar, specifying the padding on
     *      the bottom, in the ‘height’ dimension.
     * * 7: An {@link ANEURALNETWORKS_INT32} scalar, specifying the stride when
     *      walking through input in the ‘width’ dimension.
     * * 8: An {@link ANEURALNETWORKS_INT32} scalar, specifying the stride when
     *      walking through input in the ‘height’ dimension.
     * * 9: An {@link ANEURALNETWORKS_INT32} scalar, and has to be one of the
     *      {@link FuseCode} values. Specifies the activation to
     *      invoke on the result.
     * * 10: An {@link ANEURALNETWORKS_BOOL} scalar, set to true to specify
     *       NCHW data layout for input0 and output0. Set to false for NHWC.
     *
     * Inputs (implicit padding):
     * * 0: A 4-D tensor, of shape [batches, height, width, depth_in],
     *      specifying the input.
     * * 1: A 4-D tensor, of shape
     *      [depth_out, filter_height, filter_width, depth_in], specifying the
     *      filter.
     * * 2: A 1-D tensor, of shape [depth_out], specifying the bias. For input
     *      tensor of type {@link ANEURALNETWORKS_TENSOR_FLOAT32} or
     *      {@link ANEURALNETWORKS_TENSOR_FLOAT16}, the bias should be of the
     *      same type. For input tensor of type
     *      {@link ANEURALNETWORKS_TENSOR_QUANT8_ASYMM}, the bias should be
     *      of {@link ANEURALNETWORKS_TENSOR_INT32}, with zeroPoint of 0 and
     *      bias_scale == input_scale * filter_scale.
     * * 3: An {@link ANEURALNETWORKS_TENSOR_INT32} tensor, specifying the output
     *      tensor shape.
     * * 4: An {@link ANEURALNETWORKS_INT32} scalar, specifying the implicit
     *      padding scheme, has to be one of the
     *      {@link PaddingCode} values.
     * * 5: An {@link ANEURALNETWORKS_INT32} scalar, specifying the stride when
     *      walking through input in the ‘width’ dimension.
     * * 6: An {@link ANEURALNETWORKS_INT32} scalar, specifying the stride when
     *      walking through input in the ‘height’ dimension.
     * * 7: An {@link ANEURALNETWORKS_INT32} scalar, and has to be one of the
     *      {@link FuseCode} values. Specifies the activation to
     *      invoke on the result.
     * * 8: An {@link ANEURALNETWORKS_BOOL} scalar, set to true to specify
     *      NCHW data layout for input0 and output0. Set to false for NHWC.
     *
     * Outputs:
     * * 0: The output 4-D tensor, of shape
     *      [batches, out_height, out_width, depth_out]. For output tensor of
     *      {@link ANEURALNETWORKS_TENSOR_QUANT8_ASYMM}, the following condition
     *      must be satisfied: output_scale > input_scale * filter_scale.
     *
     * Available since API level 29.
     */
    ANEURALNETWORKS_TRANSPOSE_CONV_2D = 84,

    ANEURALNETWORKS_UNIDIRECTIONAL_SEQUENCE_LSTM = 85,
    ANEURALNETWORKS_UNIDIRECTIONAL_SEQUENCE_RNN = 86,

    /**
     * Transform rotated bounding box proposals using bounding box deltas.
     *
     * Given the positions and rotations of bounding box proposals and the
     * corresponding bounding box deltas for each class, return the refined
     * bounding box regions.
     *
     * Optionally, the angles can be bounded into a specified range due to the
     * fact that rotations are the same if they are 180 degrees apart. Only
     * boxes with angle less than a threshold are cliped.
     *
     * Supported tensor {@link OperandCode}:
     * * {@link ANEURALNETWORKS_TENSOR_FLOAT16}
     * * {@link ANEURALNETWORKS_TENSOR_FLOAT32}
     *
     * Inputs:
     * * 0: A 2-D Tensor of shape [num_rois, 6 or 5], specifying the locations
     *      of the bounding box proposals, each line with format
     *      [<optional batch_id>, center_x, center_y, width, height, angle].
     *      The batch_id is optional if there is only one batch.
     * * 1: A 2-D Tensor of shape [num_rois, num_classes * 5], specifying the
     *      bounding box delta for each region of interest and each class. The
     *      bounding box deltas are organized in the following order
     *      [dx, dy, dw, dh, da], where dx and dy is the relative correction
     *      factor for the center position of the bounding box with respect to
     *      the width and height, dw and dh is the log-scale relative correction
     *      factor for the width and height, da is the correction factor for
     *      the angle in radix.
     * * 2: A 2-D Tensor of shape [batches, 3], specifying the information of
     *      each image in the batch, each line with format
     *      [image_height, image_width, image_scale].
     * * 3: An 1-D Tensor of shape [4], specifying the weights for the deltas.
     *      The weights are organized in the order of [wx, wy, ww, wh].
     * * 4: An {@link ANEURALNETWORKS_BOOL} scalar, apply_scale. If true,
     *      apply the image scale to the boxes after the transformation.
     * * 5: An {@link ANEURALNETWORKS_BOOL} scalar, angle_bound_on. If true,
     *      normalized the angle into a specified bound.
     * * 6: An {@link ANEURALNETWORKS_INT32} scalar, angle_bound_low, specifying
     *      the lower bound of the angle in degree. If input5 is negative, this
     *      field is ignored.
     * * 7: An {@link ANEURALNETWORKS_INT32} scalar, angle_bound_high, specifying
     *      the upper bound of the angle in degree. The bounded region
     *      (angle_bound_high - angle_bound_low) should be a multiple of 180
     *      degrees. If input5 is negative, this field is ignored.
     * * 8: An {@link ANEURALNETWORKS_FLOAT32} scalar, specifying the angle
     *      threshold for box clipping. For all bounding boxes with absolute
     *      value of angle less than the threshold, they are considered to be
     *      almost upright and will be clipped against the image edges. Set
     *      to a negative value to disbale all the clipping.
     *
     * Outputs:
     * * 0: A tensor of the same {@link OperandCode} as input0, with shape
     *      [num_rois, num_classes * 5], specifying the coordinates of each
     *      output bounding box for each class, with format
     *      [center_x, center_y, width, height, angle].
     * * 1: A 1-D {@link ANEURALNETWORKS_TENSOR_INT32} tensor, of shape
     *      [batches], specifying the number of output boxes for each batch.
     *
     * Available since API level 29.
     */
    ANEURALNETWORKS_ROTATED_BBOX_TRANSFORM = 87,

    /**
     * Computes the absolute value of a tensor, element-wise.
     *
     * Supported tensor {@link OperandCode}:
     * * {@link ANEURALNETWORKS_TENSOR_FLOAT16}
     * * {@link ANEURALNETWORKS_TENSOR_FLOAT32}
     *
     * Supported tensor rank: from 1.
     *
     * Inputs:
     * * 0: A tensor.
     *
     * Outputs:
     * * 0: The output tensor of same shape as input0.
     *
     * Available since API level 29.
     */
    ANEURALNETWORKS_ABS = 88,

    /**
     * Select and scale the feature map of each region of interest to a unified
     * output size by max-pooling.
     *
     * The region of interest is represented by its upper-left corner coordinate
     * (x1,y1) and lower-right corner coordinate (x2,y2) in the original image.
     * A spatial scaling factor is applied to map into feature map coordinate.
     * A valid region of interest should satisfy x1 <= x2 and y1 <= y2.
     *
     * Rounding is applied in this operation to ensure integer boundary for
     * regions of interest and pooling bins.
     *
     * Supported tensor {@link OperandCode}:
     * * {@link ANEURALNETWORKS_TENSOR_FLOAT16}
     * * {@link ANEURALNETWORKS_TENSOR_FLOAT32}
     * * {@link ANEURALNETWORKS_TENSOR_QUANT8_ASYMM}
     *
     * Supported tensor rank: 4, with "NHWC" or "NCHW" data layout.
     * With the default data layout NHWC, the data is stored in the order of:
     * [batch, height, width, channels]. Alternatively, the data layout could
     * be NCHW, the data storage order of: [batch, channels, height, width].
     *
     * Inputs:
     * * 0: A 4-D tensor, specifying the feature map.
     * * 1: A 2-D Tensor of shape [num_rois, 5 or 4], specifying the locations
     *      of the regions of interest, each line with format
     *      [<optional batch_id>, x1, y1, x2, y2]. The batch_id is optional if
     *      there is only one batch.
     * * 2: An {@link ANEURALNETWORKS_INT32} scalar, specifying the output
     *      height of the output tensor.
     * * 3: An {@link ANEURALNETWORKS_INT32} scalar, specifying the output
     *      width of the output tensor.
     * * 4: An {@link ANEURALNETWORKS_FLOAT32} scalar, specifying the spatial
     *      scaling factor from the height of original image to feature map.
     * * 5: An {@link ANEURALNETWORKS_FLOAT32} scalar, specifying the spatial
     *      scaling factor from the width of original image to feature map.
     * * 6: An {@link ANEURALNETWORKS_BOOL} scalar, set to true to specify
     *      NCHW data layout for input0 and output0. Set to false for NHWC.
     *
     * Outputs:
     * * 0: A tensor of the same {@link OperandCode} as input0. The output
     *      shape is [num_rois, out_height, out_width, depth].
     *
     * Available since API level 29.
     */
    ANEURALNETWORKS_ROI_POOLING = 89,

    /**
     * For input tensors x and y, computes x == y elementwise.
     *
     * Supported tensor {@link OperandCode}:
     * * {@link ANEURALNETWORKS_TENSOR_BOOL8}
     * * {@link ANEURALNETWORKS_TENSOR_FLOAT16}
     * * {@link ANEURALNETWORKS_TENSOR_FLOAT32}
     * * {@link ANEURALNETWORKS_TENSOR_INT32}
     * * {@link ANEURALNETWORKS_TENSOR_QUANT8_ASYMM}
     *
     * Supported tensor rank: from 1
     *
     * This operation supports broadcasting.
     *
     * Inputs:
     * * 0: A tensor.
     * * 1: A tensor of the same {@link OperandCode} and dimensions compatible
     *      with input0.
     *
     * Outputs:
     * * 0: A tensor of {@link ANEURALNETWORKS_TENSOR_BOOL8}.
     *
     * Available since API level 29.
     */
    ANEURALNETWORKS_EQUAL = 90,

    /**
     * For input tensors x and y, computes x != y elementwise.
     *
     * Supported tensor {@link OperandCode}:
     * * {@link ANEURALNETWORKS_TENSOR_BOOL8}
     * * {@link ANEURALNETWORKS_TENSOR_FLOAT16}
     * * {@link ANEURALNETWORKS_TENSOR_FLOAT32}
     * * {@link ANEURALNETWORKS_TENSOR_INT32}
     * * {@link ANEURALNETWORKS_TENSOR_QUANT8_ASYMM}
     *
     * Supported tensor rank: from 1
     *
     * This operation supports broadcasting.
     *
     * Inputs:
     * * 0: A tensor.
     * * 1: A tensor of the same {@link OperandCode} and dimensions compatible
     *      with input0.
     *
     * Outputs:
     * * 0: A tensor of {@link ANEURALNETWORKS_TENSOR_BOOL8}.
     *
     * Available since API level 29.
     */
    ANEURALNETWORKS_NOT_EQUAL = 91,

    /**
     * Reduces a tensor by summing elements along given dimensions.
     *
     * If keep_dims is true, the reduced dimensions are
     * retained with length 1. Otherwise, the rank of the tensor is reduced by
     * 1 for each entry in dimensions.
     *
     * Supported tensor {@link OperandCode}:
     * * {@link ANEURALNETWORKS_TENSOR_FLOAT16}
     * * {@link ANEURALNETWORKS_TENSOR_FLOAT32}
     *
     * Supported tensor rank: up to 4
     *
     * Inputs:
     * * 0: An n-D tensor.
     * * 1: A 1-D tensor of {@link ANEURALNETWORKS_TENSOR_INT32}. The dimensions
     *      to reduce. Dimension values must be in the range [-n, n).
     * * 2: An {@link ANEURALNETWORKS_BOOL} scalar, keep_dims. If true,
     *      retains reduced dimensions with length 1.
     *
     * Outputs:
     * * 0: A tensor of the same {@link OperandCode} as input0.
     *
     * Available since API level 29.
     */
    ANEURALNETWORKS_REDUCE_SUM = 92,

    /**
     * Reduces a tensor by computing the maximum of elements along given
     * dimensions.
     *
     * If keep_dims is true, the reduced dimensions are
     * retained with length 1. Otherwise, the rank of the tensor is reduced by
     * 1 for each entry in dimensions.
     *
     * Supported tensor {@link OperandCode}:
     * * {@link ANEURALNETWORKS_TENSOR_FLOAT16}
     * * {@link ANEURALNETWORKS_TENSOR_FLOAT32}
     * * {@link ANEURALNETWORKS_TENSOR_QUANT8_ASYMM}
     *
     * Supported tensor rank: up to 4
     *
     * Inputs:
     * * 0: An n-D tensor.
     * * 1: A 1-D tensor of {@link ANEURALNETWORKS_TENSOR_INT32}. The dimensions
     *      to reduce. Dimension values must be in the range [-n, n).
     * * 2: An {@link ANEURALNETWORKS_BOOL} scalar, keep_dims. If true,
     *      retains reduced dimensions with length 1.
     *
     * Outputs:
     * * 0: A tensor of the same {@link OperandCode} as input0.
     *
     * Available since API level 29.
     */
    ANEURALNETWORKS_REDUCE_MAX = 93,

    /**
     * Reduces a tensor by computing the minimum of elements along given
     * dimensions.
     *
     * If keep_dims is true, the reduced dimensions are
     * retained with length 1. Otherwise, the rank of the tensor is reduced by
     * 1 for each entry in dimensions.
     *
     * Supported tensor {@link OperandCode}:
     * * {@link ANEURALNETWORKS_TENSOR_FLOAT16}
     * * {@link ANEURALNETWORKS_TENSOR_FLOAT32}
     * * {@link ANEURALNETWORKS_TENSOR_QUANT8_ASYMM}
     *
     * Supported tensor rank: up to 4
     *
     * Inputs:
     * * 0: An n-D tensor.
     * * 1: A 1-D tensor of {@link ANEURALNETWORKS_TENSOR_INT32}. The dimensions
     *      to reduce. Dimension values must be in the range [-n, n).
     * * 2: An {@link ANEURALNETWORKS_BOOL} scalar, keep_dims. If true,
     *      retains reduced dimensions with length 1.
     *
     * Outputs:
     * * 0: A tensor of the same {@link OperandCode} as input0.
     *
     * Available since API level 29.
     */
    ANEURALNETWORKS_REDUCE_MIN = 94,

    /**
     * Reduces a tensor by computing the "logical or" of elements along given
     * dimensions.
     *
     * If keep_dims is true, the reduced dimensions are
     * retained with length 1. Otherwise, the rank of the tensor is reduced by
     * 1 for each entry in dimensions.
     *
     * Supported tensor {@link OperandCode}:
     * * {@link ANEURALNETWORKS_TENSOR_BOOL8}
     *
     * Supported tensor rank: up to 4
     *
     * Inputs:
     * * 0: An n-D tensor.
     * * 1: A 1-D tensor of {@link ANEURALNETWORKS_TENSOR_INT32}. The dimensions
     *      to reduce. Dimension values must be in the range [-n, n).
     * * 2: An {@link ANEURALNETWORKS_BOOL} scalar, keep_dims. If true,
     *      retains reduced dimensions with length 1.
     *
     * Outputs:
     * * 0: A tensor of the same {@link OperandCode} as input0.
     *
     * Available since API level 29.
     */
    ANEURALNETWORKS_REDUCE_ANY = 95,

    /**
     * Reduces a tensor by computing the "logical and" of elements along given
     * dimensions.
     *
     * If keep_dims is true, the reduced dimensions are
     * retained with length 1. Otherwise, the rank of the tensor is reduced by
     * 1 for each entry in dimensions.
     *
     * Supported tensor {@link OperandCode}:
     * * {@link ANEURALNETWORKS_TENSOR_BOOL8}
     *
     * Supported tensor rank: up to 4
     *
     * Inputs:
     * * 0: An n-D tensor.
     * * 1: A 1-D tensor of {@link ANEURALNETWORKS_TENSOR_INT32}. The dimensions
     *      to reduce. Dimension values must be in the range [-n, n).
     * * 2: An {@link ANEURALNETWORKS_BOOL} scalar, keep_dims. If true,
     *      retains reduced dimensions with length 1.
     *
     * Outputs:
     * * 0: A tensor of the same {@link OperandCode} as input0.
     *
     * Available since API level 29.
     */
    ANEURALNETWORKS_REDUCE_ALL = 96,

    /**
     * Applies instance normalization to the input tensor.
     *
     * The values in the output tensor are computed as:
     *
     *     output[b, h, w, c] =
     *         (input[b, h, w, c] - mean[b, c]) * gamma /
     *         sqrt(var[b, c] + epsilon) + beta
     *
     * Where the mean and variance are computed across the spatial dimensions:
     *
     *     mean[b, c] =
     *         sum_{h, w}(input[b, h, w, c]) / sum(1)
     *
     *     var[b, c] =
     *         sum_{h, w}(pow(input[b, h, w, c] - mean[b, c], 2)) / sum(1)
     *
     * Supported tensor {@link OperandCode}:
     * * {@link ANEURALNETWORKS_TENSOR_FLOAT16}
     * * {@link ANEURALNETWORKS_TENSOR_FLOAT32}
     *
     * Supported tensor rank: 4, with "NHWC" or "NCHW" data layout.
     * With the default data layout NHWC, the data is stored in the order of:
     * [batch, height, width, channels]. Alternatively, the data layout could
     * be NCHW, the data storage order of: [batch, channels, height, width].
     *
     * Inputs:
     * * 0: An n-D tensor, specifying the tensor to be normalized.
     * * 1: An {@link ANEURALNETWORKS_FLOAT32} scalar, specifying gamma, the
     *      scale applied to the normalized tensor.
     * * 2: An {@link ANEURALNETWORKS_FLOAT32} scalar, specifying beta, the
     *      offset applied to the normalized tensor.
     * * 3: An {@link ANEURALNETWORKS_FLOAT32} scalar, specifying epsilon, the
     *      small value added to variance to avoid dividing by zero.
     * * 4: An {@link ANEURALNETWORKS_BOOL} scalar, set to true to specify
     *      NCHW data layout for input0 and output0. Set to false for NHWC.
     *
     * Outputs:
     * * 0: A tensor of the same {@link OperandCode} and same shape as input0.
     *
     * Available since API level 29.
     */
    ANEURALNETWORKS_INSTANCE_NORMALIZATION = 97,
} OperationCode;

/**
 * Fused activation function types.
 *
 *
 * Available since API level 27.
 */
typedef enum {
    /** NO fused activation function. */
    ANEURALNETWORKS_FUSED_NONE = 0,
    /** Fused ReLU activation function. */
    ANEURALNETWORKS_FUSED_RELU = 1,
    /** Fused ReLU1 activation function. */
    ANEURALNETWORKS_FUSED_RELU1 = 2,
    /** Fused ReLU6 activation function. */
    ANEURALNETWORKS_FUSED_RELU6 = 3,
} FuseCode;

/**
 * Implicit padding algorithms.
 *
 *
 * Available since API level 27.
 */
typedef enum {
    /**
     * SAME padding.
     * Padding on both ends are the "same":
     *     padding_to_beginning =  total_padding / 2
     *     padding_to_end       = (total_padding + 1)/2.
     * i.e., for even number of padding, padding to both ends are exactly
     * the same; for odd number of padding, padding to the ending is bigger
     * than the padding to the beginning by 1.
     *
     * total_padding is a function of input, stride and filter size.
     * It could be computed as follows:
     *    out_size = (input + stride - 1) / stride;
     *    needed_input = (out_size - 1) * stride + filter_size
     *    total_padding = max(0, needed_input - input_size)
     *  The computation is the same for the horizontal and vertical directions.
     */
    ANEURALNETWORKS_PADDING_SAME = 1,

    /**
     * VALID padding.
     * No padding. When the input size is not evenly divisible by
     * the filter size, the input at the end that could not fill
     * the whole filter tile will simply be ignored.
     */
    ANEURALNETWORKS_PADDING_VALID = 2,
} PaddingCode;

/**
 * Execution preferences.
 *
 * Available since API level 27.
 */
typedef enum {
    /**
     * Prefer executing in a way that minimizes battery drain.
     * This is desirable for compilations that will be executed often.
     */
    ANEURALNETWORKS_PREFER_LOW_POWER = 0,
    /**
     * Prefer returning a single answer as fast as possible, even if this causes
     * more power consumption.
     */
    ANEURALNETWORKS_PREFER_FAST_SINGLE_ANSWER = 1,
    /**
     * Prefer maximizing the throughput of successive frames, for example when
     * processing successive frames coming from the camera.
     */
    ANEURALNETWORKS_PREFER_SUSTAINED_SPEED = 2,
} PreferenceCode;

/**
 * Result codes.
 *
 * <p>Any NNAPI function can return any result code, including result codes not
 * currently documented. Any value other than {@link ANEURALNETWORKS_NO_ERROR}
 * indicates a failure of some kind.</p>
 *
 * <p>Additional information about the nature of a failure can be obtained from
 * the device log after enabling NNAPI debugging by setting the debug.nn.vlog
 * property to 1, e.g., by calling "adb shell setprop debug.nn.vlog 1".</p>
 *
 * Available since API level 27.
 */
typedef enum {
    /**
     * Operation was succesful.
     */
    ANEURALNETWORKS_NO_ERROR = 0,

    /**
     * Failure caused by not enough available memory.
     */
    ANEURALNETWORKS_OUT_OF_MEMORY = 1,

    ANEURALNETWORKS_INCOMPLETE = 2,

    /**
     * Failure caused by unexpected null argument.
     */
    ANEURALNETWORKS_UNEXPECTED_NULL = 3,

    /**
     * Failure caused by invalid function arguments, invalid model definition,
     * invalid execution definition or invalid data at execution time.
     */
    ANEURALNETWORKS_BAD_DATA = 4,

    /**
     * Failure caused by failed model execution.
     */
    ANEURALNETWORKS_OP_FAILED = 5,

    /**
     * Failure caused by object being in the wrong state.
     */
    ANEURALNETWORKS_BAD_STATE = 6,

    /**
     * Failure caused by not being able to map a file into memory.
     * This may be caused by a file descriptor not being mappable.
     * Mitigate by reading its content into memory.
     */
    ANEURALNETWORKS_UNMAPPABLE = 7,
} ResultCode;

/**
 * For {@link ANeuralNetworksModel_setOperandValue}, values with a
 * length smaller or equal to this will be immediately copied into
 * the model. The size is in bytes.
 *
 * Available since API level 27.
 */
enum { ANEURALNETWORKS_MAX_SIZE_OF_IMMEDIATELY_COPIED_VALUES = 128 };

/**
 * ANeuralNetworksMemory is an opaque type that represents memory.
 *
 * This type is used to represent shared memory, memory mapped files,
 * and similar memories.
 *
 * By using shared memory, a program can efficiently communicate to the
 * runtime and drivers the tensors that define a model. See
 * {@link ANeuralNetworksModel_setOperandValueFromMemory}. An application
 * should typically create one shared memory object that contains every tensor
 * needed to define a model. {@link ANeuralNetworksMemory_createFromFd} can be
 * used to create shared memory from a file handle.
 *
 * Memory objects can also be used to specify the input and output arguments of
 * an execution. See {@link ANeuralNetworksExecution_setInputFromMemory}
 * and {@link ANeuralNetworksExecution_setOutputFromMemory}.
 *
 * Available since API level 27.
 */
typedef struct ANeuralNetworksMemory ANeuralNetworksMemory;

/**
 * ANeuralNetworksModel is an opaque type that contains a description of the
 * mathematical operations that constitute the model.
 *
 * <p>Build the model by calling<ul>
 * <li>{@link ANeuralNetworksModel_create}</li>
 * <li>{@link ANeuralNetworksModel_addOperation}</li>
 * <li>{@link ANeuralNetworksModel_addOperand}</li>
 * </ul>
 *
 * This forms a graph in which each operation and operand is a node, a
 * directed edge from an operand to an operation indicates that the
 * operand is an input to the operation, and a directed edge from an
 * operation to an operand indicates that the operand is an output
 * from the operation. This graph must be acyclic.
 *
 * A model is completed by calling {@link ANeuralNetworksModel_finish}.
 * A model is destroyed by calling {@link ANeuralNetworksModel_free}.
 *
 * <p>A model cannot be modified once {@link ANeuralNetworksModel_finish}
 * has been called on it.</p>
 *
 * <p>It is the application's responsibility to make sure that only one thread
 * modifies a model at a given time. It is however safe for more than one
 * thread to use the model once {@link ANeuralNetworksModel_finish} has returned.</p>
 *
 * <p>It is also the application's responsibility to ensure that there are no other
 * uses of the model after calling {@link ANeuralNetworksModel_free}.
 * This includes any compilation or execution object created using the model.</p>
 *
 * Available since API level 27.
 */
typedef struct ANeuralNetworksModel ANeuralNetworksModel;

/**
 * ANeuralNetworksCompilation is an opaque type that can be used to compile
 * a machine learning model.
 *
 * <p>To use:<ul>
 *    <li>Create a new compilation instance by calling the
 *        {@link ANeuralNetworksCompilation_create} function or
 *        {@link ANeuralNetworksCompilation_createForDevices}.</li>
 *    <li>Set any desired properties on the compilation (for example,
 *        {@link ANeuralNetworksCompilation_setPreference}).</li>
 *    <li>Complete the compilation with {@link ANeuralNetworksCompilation_finish}.</li>
 *    <li>Use the compilation as many times as needed
 *        with {@link ANeuralNetworksExecution_create}.</li>
 *    <li>Destroy the compilation with {@link ANeuralNetworksCompilation_free}
 *        once all executions using the compilation have completed.</li></ul></p>
 *
 * A compilation is completed by calling {@link ANeuralNetworksCompilation_finish}.
 * A compilation is destroyed by calling {@link ANeuralNetworksCompilation_free}.
 *
 * <p>A compilation cannot be modified once {@link ANeuralNetworksCompilation_finish}
 * has been called on it.</p>
 *
 * <p>It is the application's responsibility to make sure that only
 * one thread modifies a compilation at a given time. It is however
 * safe for more than one thread to use the compilation once
 * {@link ANeuralNetworksCompilation_finish} has returned.</p>
 *
 * <p>It is also the application's responsibility to ensure that there are no other
 * uses of the compilation after calling {@link ANeuralNetworksCompilation_free}.
 * This includes any execution object created using the compilation.</p>
 *
 * Available since API level 27.
 */
typedef struct ANeuralNetworksCompilation ANeuralNetworksCompilation;

/**
 * ANeuralNetworksExecution is an opaque type that can be used to apply a machine
 * learning model to a set of inputs.
 *
 * <p>To use:<ul>
 *    <li>Create a new execution instance by calling the
 *        {@link ANeuralNetworksExecution_create} function.</li>
 *    <li>Associate input buffers or memory regions to the model inputs with
 *        {@link ANeuralNetworksExecution_setInput} or
 *        {@link ANeuralNetworksExecution_setInputFromMemory}.</li>
 *    <li>Associate output buffers or memory regions to the model outputs with
 *        {@link ANeuralNetworksExecution_setOutput} or
 *        {@link ANeuralNetworksExecution_setOutputFromMemory}.</li>
 *    <li>Either
 *        <li>Apply the model asynchronously with {@link
 * ANeuralNetworksExecution_startCompute}.</li> <li>Wait for the execution to complete with {@link
 *            ANeuralNetworksEvent_wait}.</li></li>
 *    <li>Or
 *        <li>Apply the model synchronously with {@link ANeuralNetworksExecution_compute}.</li></li>
 *    <li>Destroy the execution with
 *        {@link ANeuralNetworksExecution_free}.</li></ul></p>
 *
 * <p>An output buffer or memory region must not overlap with any
 * other output buffer or memory region, with an input buffer or
 * memory region, or with an operand value in a memory object
 * ({@link ANeuralNetworksModel_setOperandValueFromMemory}).</p>
 *
 * <p>An execution cannot be modified once
 * {@link ANeuralNetworksExecution_compute} or
 * {@link ANeuralNetworksExecution_startCompute} has been called on it.</p>
 *
 * <p>An execution can be applied to a model with
 * {@link ANeuralNetworksExecution_compute} or
 * {@link ANeuralNetworksExecution_startCompute} only once. Create new
 * executions to do new evaluations of the model.</p>
 *
 * <p>It is the application's responsibility to make sure that only one thread
 * modifies an execution at a given time. It is however safe for more than one
 * thread to use {@link ANeuralNetworksEvent_wait} at the same time.</p>
 *
 * <p>It is also the application's responsibility to ensure that there are no other
 * uses of the execution after calling {@link ANeuralNetworksExecution_free}.</p>
 *
 * <p>Multiple executions can be scheduled and evaluated concurrently, either by
 * means of {@link ANeuralNetworksExecution_compute} (which is synchronous) in
 * different threads or by means of
 * {@link ANeuralNetworksExecution_startCompute} (which is asynchronous). The
 * runtime makes no guarantee on the ordering of completion of executions. If
 * it's important to the application, the application should enforce the
 * ordering by ensuring that one execution completes before the next is
 * scheduled (for example, by scheduling all executions synchronously within a
 * single thread, or by scheduling all executions asynchronously and using
 * {@link ANeuralNetworksEvent_wait} between calls to
 * {@link ANeuralNetworksExecution_startCompute}).</p>
 *
 * Available since API level 27.
 */
typedef struct ANeuralNetworksExecution ANeuralNetworksExecution;

#if __ANDROID_API__ >= __ANDROID_API_Q__
/**
 * Parameters for ANEURALNETWORKS_TENSOR_QUANT8_SYMM_PER_CHANNEL operand.
 */
typedef struct ANeuralNetworksSymmPerChannelQuantParams {
    /* The index of the channel dimension. */
    uint32_t channelDim;
    /** The size of the scale array. Should be equal to dimension[channelDim] of the Operand. */
    uint32_t scaleCount;
    /** The array of scaling values for each channel. Each value must be greater than zero. */
    const float* scales;
} ANeuralNetworksSymmPerChannelQuantParams;
#endif  //  __ANDROID_API__ >= __ANDROID_API_Q__

/**
 * Parameters for ANEURALNETWORKS_TENSOR_QUANT8_SYMM_PER_CHANNEL operand.
 */
typedef struct ANeuralNetworksSymmPerChannelQuantParams {
    /** The array of scaling values for each channel. Each value must be greater than zero. */
    const float* scales;
    /** The size of the scale array. Should be equal to dimension[channelDim] of the Operand. */
    uint32_t scaleCount;
    /* The index of the channel dimension. */
    uint32_t channelDim;
} ANeuralNetworksSymmPerChannelQuantParams;

/**
 * ANeuralNetworksOperandType describes the type of an operand.
 * This structure is used to describe both scalars and tensors.
 *
 * A tensor operand type must have a specified rank (number of
 * dimensions) but may have any of its dimensions unspecified.
 *
 * A tensor operand type with all dimensions specified is "fully
 * specified".  Whenever possible (i.e., whenever the dimensions are
 * known at model construction time), a tensor operand type should be
 * (but is not required to be) fully specified, in order to enable the
 * best possible performance.
 *
 * If a tensor operand's type is not fully specified, the dimensions
 * of the operand are deduced from the operand types and values of the
 * operation for which that operand is an output.
 *
 * <p>In the following situations, a tensor operand type must be fully
 * specified:<ul>
 *     <li>The operand has a constant value, set by
 *         {@link ANeuralNetworksModel_setOperandValue} (with a
 *         non-nullptr buffer) or
 *         {@link ANeuralNetworksModel_setOperandValueFromMemory}.</li>
 *     <li>The operand is a model input or model output (see
 *         {@link ANeuralNetworksModel_identifyInputsAndOutputs}).  A
 *         fully specified tensor operand type must either be provided
 *         to {@link ANeuralNetworksModel_addOperand}; or it must be
 *         provided to the corresponding
 *         {@link ANeuralNetworksExecution_setInput},
 *         {@link ANeuralNetworksExecution_setInputFromMemory},
 *         {@link ANeuralNetworksExecution_setOutput}, or
 *         {@link ANeuralNetworksModel_setOperandValueFromMemory}.
 *         EXCEPTION: If the input or output is optional and omitted
 *         (by passing nullptr for buffer to
 *         {@link ANeuralNetworksExecution_setInput} or
 *         {@link ANeuralNetworksExecution_setOutput}) then it need
 *         not have a fully specified tensor operand type.</li></ul>
 *
 * A tensor operand type with some number of unspecified dimensions is
 * represented by setting each unspecified dimension to 0.
 *
 * Available since API level 27.
 */
typedef struct ANeuralNetworksOperandType {
    /** The data type, e.g ANEURALNETWORKS_INT8. */
    int32_t type;
    /** The number of dimensions (rank). It should be 0 for scalars. */
    uint32_t dimensionCount;
    /** The dimensions of the tensor. It should be nullptr for scalars. */
    const uint32_t* dimensions;
    /** These two fields are only used for quantized tensors.
     * They should be zero for scalars and non-fixed point tensors.
     * The dequantized value of each entry is (value - zeroPoint) * scale.
     */
    float scale;
    int32_t zeroPoint;

    // This struct was extended with additional fields in API29, changing this struct
    // size. For binary compatibility with pre-API29 code, fields below this comment
    // must not be accessed by the runtime if there is no guarantee that client compiled
    // against API29+.
    // Usage of operand types that were added in API29 is a strong signal that this is
    // true. Fields below this comment should be accessed only if tensor type is set to
    // - ANEURALNETWORKS_TENSOR_QUANT8_SYMM_PER_CHANNEL
    // - ANEURALNETWORKS_TENSOR_FLOAT16
    // - ANEURALNETWORKS_TENSOR_QUANT16_SYMM
    // - ANEURALNETWORKS_BOOL
    // ExtraParams is aligned to a byte to prevent binary compatibility problems that may
    // arise from extending it with new fields. In particular, we want to avoid altering
    // ANeuralNetorksOperandType alignment.
    /**
     * Union of extra parameters, used by some types of Operands that need additional
     * information for the complete definition of an Operand.
     *
     * Available since API level 29.
     */
    union ExtraParams {
        /** Must be set to null if no extra params are expected
         * (only if compiled against API level 29 and later). */
        const void* none;

        /** Used with {@link ANEURALNETWORKS_TENSOR_QUANT8_SYMM_PER_CHANNEL}
         * operand type.
         */
        ANeuralNetworksSymmPerChannelQuantParams channelQuant;
    } __attribute__((aligned(1))) extraParams;
} ANeuralNetworksOperandType;

typedef int32_t ANeuralNetworksOperationType;

/**
 * ANeuralNetworksEvent is an opaque type that represents an event
 * that will be signaled once an execution completes.
 *
 * Available since API level 27.
 */
typedef struct ANeuralNetworksEvent ANeuralNetworksEvent;

#if __ANDROID_API__ >= __ANDROID_API_Q__

/**
 * ANeuralNetworksDevice is an opaque type that represents an accelerator.
 *
 * This type is used to query basic properties and supported operations of the corresponding
 * accelerator, and control which accelerator(s) a model is to be run on.
 *
 * Available since API level 29.
 */
typedef struct ANeuralNetworksDevice ANeuralNetworksDevice;

/**
 * Get the number of available accelerators.
 *
 * @param numDevices Used to return the number of accelerators.
 *
 * @return ANEURALNETWORKS_NO_ERROR if successful.
 *
 * Available since API level 29.
 */
int ANeuralNetworks_getDeviceCount(uint32_t* numDevices);

/**
 * Get the representation of the specified accelerator.
 *
 * @param devIndex The index of the specified accelerator. Must be less than the
                   number of available accelerators.
 * @param device The representation of the specified accelerator.
 *               The same representation will always be returned for the specified
 *               accelerator.
 *
 * @return ANEURALNETWORKS_NO_ERROR if successful.
 *
 * Available since API level 29.
 */
int ANeuralNetworks_getDevice(uint32_t devIndex, ANeuralNetworksDevice** device);

/**
 * Get the name of the specified accelerator.
 *
 * @param device The representation of the specified accelerator.
 * @param name   The returned name of the specified accelerator. The name will be in UTF-8
 *               and will be null-terminated. It will be recognizable as a known device name
 *               rather than a cryptic string. For devices with feature level 29 and above, the
 *               format of the name is {VENDOR}-{DEVICE}, e.g. “google-ipu”. For devices with
 *               feature level 28 or lower, the name will always be “unknown-device”.
 *               The name will remain valid for the duration of the application.
 *
 * @return ANEURALNETWORKS_NO_ERROR if successful.
 *
 * Available since API level 29.
 */
int ANeuralNetworksDevice_getName(const ANeuralNetworksDevice* device, const char** name);

/**
 * Get the version of the driver implementation of the specified accelerator.
 *
 * It’s the responsibility of the driver implementor to insure that this version string
 * uniquely distinguishes this implementation from all previous implementations.
 *
 * This version string must not be confused with the feature level which is solely defined
 * by {@link ANeuralNetworksDevice_getFeatureLevel}. There is no implicit ordering of the versions.
 * For example, it is not possible to filter all drivers older than a certain version.
 *
 * Application developers may use this version string to avoid or prefer specific driver
 * implementations. For example, an application may want to do so because:
 *     - A specific version of the driver does not provide the required performance,
 *       perhaps because of a performance regression.
 *     - A specific version of the driver has a bug or returns results that don’t match
 *       the minimum precision requirement for the application.
 *
 * @param device The representation of the specified accelerator.
 * @param version The returned version string of the driver for the specified accelerator. The
 *                string will be in UTF-8 and will be null-terminated. For devices with feature
 *                level 28 or lower, "UNKOWN" will be returned. The version string will remain
 *                valid for the duration of the application.
 *
 * @return ANEURALNETWORKS_NO_ERROR if successful.
 *
 * Available since API level 29.
 */
int ANeuralNetworksDevice_getVersion(const ANeuralNetworksDevice* device, const char** version);

/**
 * Get the supported NNAPI version of the specified accelerator.
 *
 * Each accelerator has a supported feature level, which is the most advanced feature this driver
 * implements. For example, if the driver implements the features introduced in Android P,
 * but does not implement the features introduced after Android P, the value would be 28.
 * Developers could decide whether or not the specified accelerator should be used for a Model that
 * has certain feature requirements.
 *
 * @param device The representation of the specified accelerator.
 * @param featureLevel The API level of the most advanced feature this driver implements.
 *
 * @return ANEURALNETWORKS_NO_ERROR if successful.
 *
 * Available since API level 29.
 */
int ANeuralNetworksDevice_getFeatureLevel(const ANeuralNetworksDevice* device,
                                          int64_t* featureLevel);

/**
 * Get the supported operations for a specified set of accelerators. If multiple devices
 * are selected, the supported operation list is a union of supported operations of all
 * selected devices.
 *
 * @param model The model to be queried.
 * @param devices The set of accelerators. Must not contain duplicates.
 * @param numDevices The number of accelerators in the set.
 * @param supportedOps The boolean array to be filled. True means supported. The size of the
 *                     boolean array must be at least as large as the number of operations
 *                     in the model. The order of elements in the supportedOps array matches
 *                     the order in which the corresponding operations were added to the model.
 *
 * @return ANEURALNETWORKS_NO_ERROR if successful.
 *
 * Available since API level 29.
 */
int ANeuralNetworksModel_getSupportedOperationsForDevices(
        const ANeuralNetworksModel* model, const ANeuralNetworksDevice* const* devices,
        uint32_t numDevices, bool* supportedOps);

/**
 * Create a {@link ANeuralNetworksCompilation} to compile the given model for a specified set
 * of accelerators. If more than one accelerator is specified, the compilation will
 * distribute the workload automatically across the accelerators. The model must be fully
 * supported by the specified set of accelerators. This means that
 * ANeuralNetworksModel_getSupportedOperationsForDevices() must have returned true for every
 * operation for that model/devices pair.
 *
 * @param model The {@link ANeuralNetworksModel} to be compiled.
 * @param devices The set of accelerators. Must not contain duplicates.
 * @param numDevices The number of accelerators in the set.
 * @param compilation The newly created object or NULL if unsuccessful.
 *
 * @return ANEURALNETWORKS_NO_ERROR if successful, ANEURALNETWORKS_BAD_DATA
 *         if the model is invalid.
 *
 * Available since API level 29.
 */
int ANeuralNetworksCompilation_createForDevices(ANeuralNetworksModel* model,
                                                const ANeuralNetworksDevice* const* devices,
                                                uint32_t numDevices,
                                                ANeuralNetworksCompilation** compilation);

/**
 * Schedule synchronous evaluation of the execution.
 *
 * <p>Schedules synchronous evaluation of the execution. Returns once the
 * execution has completed and the outputs are ready to be consumed.
 * </p>
 *
 * See {@link ANeuralNetworksExecution} for information on multithreaded usage.
 *
 * See {@link ANeuralNetworksExecution_startCompute} for asynchronous execution.
 * Synchronous execution incurs lower overhead than asynchronous execution.
 *
 * Available since API level 29.
 *
 * @param execution The execution to be scheduled and executed.
 *
 * @return ANEURALNETWORKS_NO_ERROR if the execution completed normally.
 */
int ANeuralNetworksExecution_compute(ANeuralNetworksExecution* execution);

#endif  // __ANDROID_API__ >= __ANDROID_API_Q__

#if __ANDROID_API__ >= 27

/**
 * Creates a shared memory object from a file descriptor.
 *
 * The shared memory is backed by a file descriptor via mmap.
 * See {@link ANeuralNetworksMemory} for a description on how to use
 * this shared memory.
 *
 * Available since API level 27.
 *
 * @param size The requested size in bytes.
 *             Must not be larger than the file size.
 * @param prot The desired memory protection for the mapping.
 *             It is either PROT_NONE or the bitwise OR of one or
 *             more of the following flags: PROT_READ, PROT_WRITE.
 * @param fd The requested file descriptor.
 *           The file descriptor has to be mmap-able. The file
 *           descriptor will be duplicated.
 * @param offset The offset to the beginning of the file of the area to map.
 *               The offset has to be aligned to a page size.
 * @param memory The memory object to be created.
 *               Set to NULL if unsuccessful.
 *
 * @return ANEURALNETWORKS_NO_ERROR if the request completed normally.
 */
int ANeuralNetworksMemory_createFromFd(size_t size, int protect, int fd, size_t offset,
                                       ANeuralNetworksMemory** memory) __INTRODUCED_IN(27);

/**
 * Delete a memory object.
 *
 * Destroys the object used by the run time to keep track of the memory.
 * This will free the underlying actual memory if no other code has open
 * handles to this memory.
 *
 * Available since API level 27.
 *
 * @param memory The memory object to be freed.
 */
void ANeuralNetworksMemory_free(ANeuralNetworksMemory* memory) __INTRODUCED_IN(27);

/**
 * Create an empty {@link ANeuralNetworksModel}.
 *
 * <p>This only creates the object. Computation is performed once
 * {@link ANeuralNetworksExecution_compute} or
 * {@link ANeuralNetworksExecution_startCompute} is invoked.
 *
 * The model should be constructed with calls to
 * {@link ANeuralNetworksModel_addOperation} and
 * {@link ANeuralNetworksModel_addOperand}
 *
 * <p>{@link ANeuralNetworksModel_finish} should be called once the model
 * has been fully constructed.</p>
 *
 * <p>{@link ANeuralNetworksModel_free} should be called once the model
 * is no longer needed.</p>
 *
 * Available since API level 27.
 *
 * @param model The {@link ANeuralNetworksModel} to be created.
 *              Set to NULL if unsuccessful.
 *
 * @return ANEURALNETWORKS_NO_ERROR if successful.
 */
int ANeuralNetworksModel_create(ANeuralNetworksModel** model) __INTRODUCED_IN(27);

/**
 * Destroy a model.
 *
 * The model need not have been finished by a call to
 * {@link ANeuralNetworksModel_finish}.
 *
 * See {@link ANeuralNetworksModel} for information on multithreaded usage.
 *
 * Available since API level 27.
 *
 * @param model The model to be destroyed. Passing NULL is acceptable and
 *              results in no operation.
 */
void ANeuralNetworksModel_free(ANeuralNetworksModel* model) __INTRODUCED_IN(27);

/**
 * Indicate that we have finished modifying a model. Required before
 * calling {@link ANeuralNetworksCompilation_create} and
 * {@link ANeuralNetworksCompilation_createForDevices}.
 *
 * An application is responsible to make sure that no other thread uses
 * the model at the same time.
 *
 * This function must only be called once for a given model.
 *
 * See {@link ANeuralNetworksModel} for information on multithreaded usage.
 *
 * Available since API level 27.
 *
 * @param model The model to be finished.
 *
 * @return ANEURALNETWORKS_NO_ERROR if successful.
 */
int ANeuralNetworksModel_finish(ANeuralNetworksModel* model) __INTRODUCED_IN(27);

/**
 * Add an operand to a model.
 *
 * The order in which the operands are added is important. The first one added
 * to a model will have the index value 0, the second 1, etc. These indexes are
 * used as operand identifiers in
 * {@link ANeuralNetworksModel_addOperation},
 * {@link ANeuralNetworksModel_identifyInputsAndOutputs},
 * {@link ANeuralNetworksModel_setOperandValue},
 * {@link ANeuralNetworksModel_setOperandValueFromMemory},
 * {@link ANeuralNetworksExecution_setInput},
 * {@link ANeuralNetworksExecution_setInputFromMemory},
 * {@link ANeuralNetworksExecution_setOutput},
 * {@link ANeuralNetworksExecution_setOutputFromMemory} and
 * {@link ANeuralNetworksExecution_setOperandValue}.
 *
 * <p>Every operand must be referenced in exactly one of the following
 * ways:<ul>
 *    <li>It is identified as a model input with
 *        {@link ANeuralNetworksModel_identifyInputsAndOutputs}.</li>
 *    <li>It is identified as a constant with
 *        {@link ANeuralNetworksModel_setOperandValue} or
 *        {@link ANeuralNetworksModel_setOperandValueFromMemory}.</li>
 *    <li>It is identified as an output of exactly one operation with
 *        {@link ANeuralNetworksModel_addOperation}.</li></p>
 * <p>An operand that is identified as a model input or as a constant
 * must not also be identified as a model output with
 * {@link ANeuralNetworksModel_identifyInputsAndOutputs}.</p>
 *
 * To build a model that can accommodate inputs of various sizes, as
 * you may want to do for a CNN, leave unspecified the dimensions that
 * will vary at run time.  If you do so, fully specify dimensions
 * when calling {@link ANeuralNetworksExecution_setInput} or
 * {@link ANeuralNetworksExecution_setInputFromMemory}.
 *
 * Attempting to modify a model once {@link ANeuralNetworksModel_finish} has been
 * called will return an error.
 *
 * See {@link ANeuralNetworksModel} for information on multithreaded usage.
 *
 * Available since API level 27.
 *
 * @param model The model to be modified.
 * @param type The {@link ANeuralNetworksOperandType} that describes the shape
 *             of the operand.  Neither the {@link ANeuralNetworksOperandType}
 *             nor the dimensions it points to need to outlive the call to
 *             {@link ANeuralNetworksModel_addOperand}.
 *
 * @return ANEURALNETWORKS_NO_ERROR if successful.
 */
int ANeuralNetworksModel_addOperand(ANeuralNetworksModel* model,
                                    const ANeuralNetworksOperandType* type) __INTRODUCED_IN(27);

/**
 * Sets an operand to a constant value.
 *
 * Values of length smaller or equal to
 * {@link ANEURALNETWORKS_MAX_SIZE_OF_IMMEDIATELY_COPIED_VALUES}
 * are immediately copied into the model.
 *
 * For values of length greater than {@link ANEURALNETWORKS_MAX_SIZE_OF_IMMEDIATELY_COPIED_VALUES},
 * a pointer to the buffer is stored within the model. The application is responsible
 * for not changing the content of this region until all executions using this model
 * have completed. As the data may be copied during processing, modifying the data
 * after this call yields undefined results.
 *
 * For large tensors, using {@link ANeuralNetworksModel_setOperandValueFromMemory}
 * is likely to be more efficient.
 *
 * To indicate that an optional operand should be considered missing,
 * pass nullptr for buffer and 0 for length.
 *
 * Attempting to modify a model once {@link ANeuralNetworksModel_finish} has been
 * called will return an error.
 *
 * See {@link ANeuralNetworksModel} for information on multithreaded usage.
 *
 * Available since API level 27.
 *
 * @param model The model to be modified.
 * @param index The index of the model operand we're setting.
 * @param buffer A pointer to the data to use.
 * @param length The size in bytes of the data value.
 *
 * @return ANEURALNETWORKS_NO_ERROR if successful.
 */
int ANeuralNetworksModel_setOperandValue(ANeuralNetworksModel* model, int32_t index,
                                         const void* buffer, size_t length) __INTRODUCED_IN(27);

#if __ANDROID_API__ >= __ANDROID_API_Q__

/**
 * Sets an operand's per channel quantization parameters.
 *
 * Sets parameters required by a tensor of type
 * {@link ANEURALNETWORKS_TENSOR_QUANT8_SYMM_PER_CHANNEL}.
 * This function must be called for every tensor of type
 * {@link ANEURALNETWORKS_TENSOR_QUANT8_SYMM_PER_CHANNEL} before
 * calling {@link ANeuralNetworksModel_finish}.
 *
 * Available since API level 29.
 *
 * @param model The model to be modified.
 * @param index The index of the model operand we're setting.
 * @param channelQuant The per channel quantization parameters for the operand.
 *                    No memory in this struct needs to outlive the call to
 *                    this function.
 *
 * @return ANEURALNETWORKS_NO_ERROR if successful.
 */
int ANeuralNetworksModel_setOperandSymmPerChannelQuantParams(
        ANeuralNetworksModel* model, int32_t index,
        const ANeuralNetworksSymmPerChannelQuantParams* channelQuant) __INTRODUCED_IN(29);

#endif  // __ANDROID_API__ >= __ANDROID_API_Q__

/**
 * Sets an operand to a value stored in a memory object.
 *
 * The content of the memory is not copied. A reference to that memory is stored
 * inside the model. The application is responsible for not changing the content
 * of the memory region until all executions using this model have completed.
 * As the data may be copied during processing, modifying the data after this call
 * yields undefined results.
 *
 * To indicate that an optional operand should be considered missing,
 * use {@link ANeuralNetworksModel_setOperandValue} instead, passing nullptr for buffer.
 *
 * Attempting to modify a model once {@link ANeuralNetworksModel_finish} has been
 * called will return an error.
 *
 * See {@link ANeuralNetworksModel} for information on multithreaded usage.
 *
 * Available since API level 27.
 *
 * @param model The model to be modified.
 * @param index The index of the model operand we're setting.
 * @param buffer A pointer to the data to use.
 * @param memory The memory containing the data.
 * @param offset This specifies the location of the data within the memory.
 *               The offset is in bytes from the start of memory.
 * @param length The size in bytes of the data value.
 *
 * @return ANEURALNETWORKS_NO_ERROR if successful.
 */
int ANeuralNetworksModel_setOperandValueFromMemory(ANeuralNetworksModel* model, int32_t index,
                                                   const ANeuralNetworksMemory* memory,
                                                   size_t offset, size_t length)
        __INTRODUCED_IN(27);

/**
 * Add an operation to a model.
 *
 * @param model The model to be modified.
 * @param type The {@link ANeuralNetworksOperationType} of the operation.
 * @param inputCount The number of entries in the inputs array.
 * @param inputs An array of indexes identifying each operand.
 * @param outputCount The number of entries in the outputs array.
 * @param outputs An array of indexes identifying each operand.
 *
 * The operands specified by inputs and outputs must have been
 * previously added by calls to {@link ANeuralNetworksModel_addOperand}.
 *
 * Attempting to modify a model once {@link ANeuralNetworksModel_finish} has been
 * called will return an error.
 *
 * See {@link ANeuralNetworksModel} for information on multithreaded usage.
 *
 * Available since API level 27.
 *
 * @return ANEURALNETWORKS_NO_ERROR if successful.
 */
int ANeuralNetworksModel_addOperation(ANeuralNetworksModel* model,
                                      ANeuralNetworksOperationType type, uint32_t inputCount,
                                      const uint32_t* inputs, uint32_t outputCount,
                                      const uint32_t* outputs) __INTRODUCED_IN(27);

/**
 * Specifies which operands will be the model's inputs and
 * outputs. Every model must have at least one input and one output.
 *
 * An operand cannot be used for both input and output. Doing so will
 * return an error.
 *
 * @param model The model to be modified.
 * @param inputCount The number of entries in the inputs array.
 * @param inputs An array of indexes identifying the input operands.
 * @param outputCount The number of entries in the outputs array.
 * @param outputs An array of indexes identifying the output operands.
 *
 * The operands specified by inputs and outputs must have been
 * previously added by calls to {@link ANeuralNetworksModel_addOperand}.
 *
 * Attempting to modify a model once {@link ANeuralNetworksModel_finish} has been
 * called will return an error.
 *
 * See {@link ANeuralNetworksModel} for information on multithreaded usage.
 *
 * Available since API level 27.
 *
 */
int ANeuralNetworksModel_identifyInputsAndOutputs(ANeuralNetworksModel* model, uint32_t inputCount,
                                                  const uint32_t* inputs, uint32_t outputCount,
                                                  const uint32_t* outputs) __INTRODUCED_IN(27);

#if __ANDROID_API__ >= 28

/**
 * Specifies whether {@link ANEURALNETWORKS_TENSOR_FLOAT32} is allowed to be
 * calculated with range and/or precision as low as that of the IEEE 754 16-bit
 * floating-point format. By default, {@link ANEURALNETWORKS_TENSOR_FLOAT32}
 * must be calculated using at least the range and precision of the IEEE 754
 * 32-bit floating-point format.
 *
 * @param model The model to be modified.
 * @param allow 'true' indicates {@link ANEURALNETWORKS_TENSOR_FLOAT32} may be
 *              calculated with range and/or precision as low as that of the
 *              IEEE 754 16-bit floating point format. 'false' indicates
 *              {@link ANEURALNETWORKS_TENSOR_FLOAT32} must be calculated using
 *              at least the range and precision of the IEEE 754 32-bit floating
 *              point format.
 *
 * Attempting to modify a model once {@link ANeuralNetworksModel_finish} has been
 * called will return an error.
 *
 * Available since API level 28.
 *
 * See {@link ANeuralNetworksModel} for information on multithreaded usage.
 */
int ANeuralNetworksModel_relaxComputationFloat32toFloat16(ANeuralNetworksModel* model, bool allow)
        __INTRODUCED_IN(28);

#endif  // __ANDROID_API__ >= 28

/**
 * Create a {@link ANeuralNetworksCompilation} to compile the given model.
 *
 * <p>This only creates the object. Compilation is only performed once
 * {@link ANeuralNetworksCompilation_finish} is invoked.</p>
 *
 * <p>{@link ANeuralNetworksCompilation_finish} should be called once
 * all desired properties have been set on the compilation.</p>
 *
 * <p>{@link ANeuralNetworksModel_free} should be called once the compilation
 * is no longer needed.</p>
 *
 * <p>The provided model must outlive the compilation.</p>
 *
 * The model must already have been finished by a call to
 * {@link ANeuralNetworksModel_finish}.
 *
 * See {@link ANeuralNetworksCompilation} for information on multithreaded usage.
 *
 * Available since API level 27.
 *
 * @param model The {@link ANeuralNetworksModel} to be compiled.
 * @param compilation The newly created object or NULL if unsuccessful.
 *
 * @return ANEURALNETWORKS_NO_ERROR if successful, ANEURALNETWORKS_BAD_DATA
 *         if the model is invalid.
 */
int ANeuralNetworksCompilation_create(ANeuralNetworksModel* model,
                                      ANeuralNetworksCompilation** compilation) __INTRODUCED_IN(27);

/**
 * Destroy a compilation.
 *
 * The compilation need not have been finished by a call to
 * {@link ANeuralNetworksModel_finish}.
 *
 * See {@link ANeuralNetworksCompilation} for information on multithreaded usage.
 *
 * Available since API level 27.
 *
 * @param compilation The compilation to be destroyed. Passing NULL is acceptable and
 *                    results in no operation.
 */
void ANeuralNetworksCompilation_free(ANeuralNetworksCompilation* compilation) __INTRODUCED_IN(27);

/**
 * Sets the execution preference.
 *
 * <p>Provides guidance to the runtime when trade-offs are possible.</p>
 *
 * See {@link ANeuralNetworksCompilation} for information on multithreaded usage.
 *
 * Available since API level 27.
 *
 * @param compilation The compilation to be modified.
 * @param preference Either {@link PREFER_LOW_POWER},
 *                  {@link PREFER_SINGLE_FAST_ANSWER}, or
 *                  {@link PREFER_SUSTAINED_SPEED}.
 *
 * @return ANEURALNETWORKS_NO_ERROR if successful.
 */
int ANeuralNetworksCompilation_setPreference(ANeuralNetworksCompilation* compilation,
                                             int32_t preference) __INTRODUCED_IN(27);

/**
 * Indicate that we have finished modifying a compilation. Required before
 * calling {@link ANeuralNetworksExecution_create}.
 *
 * An application is responsible to make sure that no other thread uses
 * the compilation at the same time.
 *
 * This function must only be called once for a given compilation.
 *
 * See {@link ANeuralNetworksCompilation} for information on multithreaded usage.
 *
 * Available since API level 27.
 *
 * @param compilation The compilation to be finished.
 *
 * @return ANEURALNETWORKS_NO_ERROR if successful.
 */
int ANeuralNetworksCompilation_finish(ANeuralNetworksCompilation* compilation) __INTRODUCED_IN(27);

/**
 * Create a {@link ANeuralNetworksExecution} to apply the given compilation.
 * This only creates the object. Computation is only performed once
 * {@link ANeuralNetworksExecution_compute} or
 * {@link ANeuralNetworksExecution_startCompute} is invoked.
 *
 * <p>The provided compilation must outlive the execution.</p>
 *
 * See {@link ANeuralNetworksExecution} for information on multithreaded usage.
 *
 * Available since API level 27.
 *
 * @param compilation The {@link ANeuralNetworksCompilation} to be evaluated.
 * @param execution The newly created object or NULL if unsuccessful.
 *
 * @return ANEURALNETWORKS_NO_ERROR if successful, ANEURALNETWORKS_BAD_DATA
 *         if the compilation is invalid.
 */
int ANeuralNetworksExecution_create(ANeuralNetworksCompilation* compilation,
                                    ANeuralNetworksExecution** execution) __INTRODUCED_IN(27);

/**
 * Destroy an execution.
 *
 * <p>If called on an execution for which
 * {@link ANeuralNetworksExecution_startCompute} has been called, the
 * function will return immediately but will mark the execution to be deleted
 * once the computation completes. The related {@link ANeuralNetworksEvent}
 * will be signaled and the {@link ANeuralNetworksEvent_wait} will return
 * ANEURALNETWORKS_ERROR_DELETED.
 *
 * See {@link ANeuralNetworksExecution} for information on multithreaded usage.
 *
 * Available since API level 27.
 *
 * @param execution The execution to be destroyed. Passing NULL is acceptable and
 *                  results in no operation.
 */
void ANeuralNetworksExecution_free(ANeuralNetworksExecution* execution) __INTRODUCED_IN(27);

/**
 * Associate a user buffer with an input of the model of the
 * {@link ANeuralNetworksExecution}.
 *
 * <p>The provided buffer must outlive the execution.</p>
 *
 * If the input is optional, you can indicate that it is omitted by
 * passing nullptr for buffer and 0 for length.
 *
 * See {@link ANeuralNetworksExecution} for information on multithreaded usage.
 *
 * Available since API level 27.
 *
 * @param execution The execution to be modified.
 * @param index The index of the input argument we are setting. It is
 *              an index into the lists passed to
 *              {@link ANeuralNetworksModel_identifyInputsAndOutputs}. It is not
 *              the index associated with
 *              {@link ANeuralNetworksModel_addOperand}.
 * @param type The {@link ANeuralNetworksOperandType} of the
 *             operand. Unless the input is omitted, this should be
 *             used to specify the dimensions that were left
 *             unspecified when the operand was added to the
 *             model. All other properties of the type must be the
 *             same as specified in the model. If the type is the same
 *             as specified when the model was built, NULL can be
 *             passed. Neither the {@link ANeuralNetworksOperandType}
 *             nor the dimensions it points to need to outlive the call
 *             to {@link ANeuralNetworksExecution_setInput}.
 * @param buffer The buffer containing the data.
 * @param length The length in bytes of the buffer.
 *
 * @return ANEURALNETWORKS_NO_ERROR if successful, ANEURALNETWORKS_BAD_DATA if the
 *         name is not recognized or the buffer is too small for the input.
 */
int ANeuralNetworksExecution_setInput(ANeuralNetworksExecution* execution, int32_t index,
                                      const ANeuralNetworksOperandType* type, const void* buffer,
                                      size_t length) __INTRODUCED_IN(27);

/**
 * Associate part of a memory object with an input of the model of the
 * {@link ANeuralNetworksExecution}.
 *
 * <p>The provided memory must outlive the execution.</p>
 *
 * If the input is optional, you can indicate that it is omitted by
 * using {@link ANeuralNetworks_setInput} instead, passing nullptr for buffer
 * and 0 for length.
 *
 * See {@link ANeuralNetworksExecution} for information on multithreaded usage.
 *
 * Available since API level 27.
 *
 * @param execution The execution to be modified.
 * @param index The index of the input argument we are setting. It is
 *              an index into the lists passed to
 *              {@link ANeuralNetworksModel_identifyInputsAndOutputs}. It is not
 *              the index associated with {@link ANeuralNetworksModel_addOperand}.
 * @param type The {@link ANeuralNetworksOperandType} of the
 *             operand. This should be used to specify the dimensions
 *             that were left unspecified when the operand was added
 *             to the model. All other properties of the type must be
 *             the same as specified in the model. If the type is the
 *             same as specified when the model was built, NULL can be
 *             passed. Neither the {@link ANeuralNetworksOperandType}
 *             nor the dimensions it points to need to outlive the call
 *             to {@link ANeuralNetworksExecution_setInputFromMemory}.
 * @param memory The memory containing the data.
 * @param offset This specifies the location of the data within the memory.
 *               The offset is in bytes from the start of memory.
 * @param length The size in bytes of the data value.
 *
 * @return ANEURALNETWORKS_NO_ERROR if successful, ANEURALNETWORKS_BAD_DATA if the
 *         name is not recognized or the buffer is too small for the input.
 */
int ANeuralNetworksExecution_setInputFromMemory(ANeuralNetworksExecution* execution, int32_t index,
                                                const ANeuralNetworksOperandType* type,
                                                const ANeuralNetworksMemory* memory, size_t offset,
                                                size_t length) __INTRODUCED_IN(27);

/**
 * Associate a user buffer with an output of the model of the
 * {@link ANeuralNetworksExecution}.
 *
 * If the output is optional, you can indicate that it is omitted by
 * passing nullptr for buffer and 0 for length.
 *
 * <p>The provided buffer must outlive the execution.</p>
 *
 * See {@link ANeuralNetworksExecution} for information on multithreaded usage.
 *
 * Available since API level 27.
 *
 * @param execution The execution to be modified.
 * @param index The index of the output argument we are setting. It is
 *              an index into the lists passed to
 *              {@link ANeuralNetworksModel_identifyInputsAndOutputs}. It is not
 *              the index associated with {@link ANeuralNetworksModel_addOperand}.
 * @param type The {@link ANeuralNetworksOperandType} of the
 *             operand. Unless the output is omitted, this should be
 *             used to specify the dimensions that were left
 *             unspecified when the operand was added to the
 *             model. All other properties of the type must be the
 *             same as specified in the model. If the type is the same
 *             as specified when the model was built, NULL can be
 *             passed. Neither the {@link ANeuralNetworksOperandType}
 *             nor the dimensions it points to need to outlive the call
 *             to {@link ANeuralNetworksExecution_setOutput}.
 * @param buffer The buffer where the data is to be written.
 * @param length The length in bytes of the buffer.
 *
 * @return ANEURALNETWORKS_NO_ERROR if successful, ANEURALNETWORKS_BAD_DATA if the
 *         name is not recognized or the buffer is too small for the output.
 */
int ANeuralNetworksExecution_setOutput(ANeuralNetworksExecution* execution, int32_t index,
                                       const ANeuralNetworksOperandType* type, void* buffer,
                                       size_t length) __INTRODUCED_IN(27);

/**
 * Associate part of a memory object with an output of the model of the
 * {@link ANeuralNetworksExecution}.
 *
 * If the output is optional, you can indicate that it is omitted by
 * using {@link ANeuralNetworks_setOutput} instead, passing nullptr for buffer
 * and 0 for length.
 *
 * <p>The provided memory must outlive the execution.</p>
 *
 * See {@link ANeuralNetworksExecution} for information on multithreaded usage.
 *
 * Available since API level 27.
 *
 * @param execution The execution to be modified.
 * @param index The index of the output argument we are setting. It is
 *              an index into the lists passed to
 *              {@link ANeuralNetworksModel_identifyInputsAndOutputs}. It is not
 *              the index associated with {@link ANeuralNetworksModel_addOperand}.
 * @param type The {@link ANeuralNetworksOperandType} of the operand. This should be
 *             used to specify the dimensions that were left
 *             unspecified when the operand was added to the
 *             model. All other properties of the type must be the
 *             same as specified in the model. If the type is the same
 *             as specified when the model was built, NULL can be
 *             passed. Neither the {@link ANeuralNetworksOperandType}
 *             nor the dimensions it points to need to outlive the call
 *             to {@link ANeuralNetworksExecution_setOutputFromMemory}.
 * @param memory The memory where the data is to be stored.
 * @param offset This specifies the location of the data within the memory.
 *               The offset is in bytes from the start of memory.
 * @param length The length in bytes of the data value.
 *
 * @return ANEURALNETWORKS_NO_ERROR if successful, ANEURALNETWORKS_BAD_DATA if the
 *         name is not recognized or the buffer is too small for the output.
 */
int ANeuralNetworksExecution_setOutputFromMemory(ANeuralNetworksExecution* execution, int32_t index,
                                                 const ANeuralNetworksOperandType* type,
                                                 const ANeuralNetworksMemory* memory, size_t offset,
                                                 size_t length) __INTRODUCED_IN(27);

/**
 * Schedule asynchronous evaluation of the execution.
 *
 * <p>Schedules asynchronous evaluation of the execution. Once the model has
 * been applied and the outputs are ready to be consumed, the returned event
 * will be signaled. Use {@link ANeuralNetworksEvent_wait} to wait for that
 * event.
 * </p>
 *
 * ANeuralNetworksEvent_wait must be called to recuperate the resources used
 * by the execution.
 *
 * See {@link ANeuralNetworksExecution} for information on multithreaded usage.
 *
 * See {@link ANeuralNetworksExecution_compute} for synchronous execution.
 * Synchronous execution incurs lower overhead than asynchronous execution.
 *
 * Available since API level 27.
 *
 * @param execution The execution to be scheduled and executed.
 * @param event The event that will be signaled on completion. event is set to
 *              NULL if there's an error.
 *
 * @return ANEURALNETWORKS_NO_ERROR if successful.
 */
int ANeuralNetworksExecution_startCompute(ANeuralNetworksExecution* execution,
                                          ANeuralNetworksEvent** event) __INTRODUCED_IN(27);

/**
 * Waits until the execution completes.
 *
 * More than one thread can wait on an event. When the execution completes,
 * all threads will be released.
 *
 * See {@link ANeuralNetworksExecution} for information on multithreaded usage.
 *
 * Available since API level 27.
 *
 * @return ANEURALNETWORKS_NO_ERROR if the execution completed normally.
 */
int ANeuralNetworksEvent_wait(ANeuralNetworksEvent* event) __INTRODUCED_IN(27);

/**
 * Destroys the event.
 *
 * See {@link ANeuralNetworksExecution} for information on multithreaded usage.
 *
 * Available since API level 27.
 */
void ANeuralNetworksEvent_free(ANeuralNetworksEvent* event) __INTRODUCED_IN(27);

#endif  // __ANDROID_API__ >= 27

__END_DECLS

#endif  // ANDROID_ML_NN_RUNTIME_NEURAL_NETWORKS_H

/** @} */<|MERGE_RESOLUTION|>--- conflicted
+++ resolved
@@ -135,17 +135,9 @@
      * - channelDim: a 32 bit unsigned integer indicating channel dimension.
      * - scales: an array of positive 32 bit floating point values.
      * The size of the scales array must be equal to dimensions[channelDim].
-<<<<<<< HEAD
-     * These fields are located inside Operand's extraParams union, inside the
-     * {@link ANeuralNetworksSymmPerChannelQuantParams} struct.
-     *
-     * An Operand of this type must use 'channelQuant' field of its extraParams
-     * union.
-=======
      *
      * {@link ANeuralNetworksModel_setOperandSymmPerChannelQuantParams} must be used
      * to set the parameters for an Operand of this type.
->>>>>>> 54f0895f
      *
      * The channel dimension of this tensor must not be unknown (dimensions[channelDim] != 0).
      *
@@ -157,11 +149,8 @@
      * Available since API level 29.
      */
     ANEURALNETWORKS_TENSOR_QUANT8_SYMM_PER_CHANNEL = 11,
-<<<<<<< HEAD
-=======
 #endif  // __ANDROID_API__ >= __ANDROID_API_Q__
 
->>>>>>> 54f0895f
 } OperandCode;
 
 /**
@@ -4143,18 +4132,6 @@
 #endif  //  __ANDROID_API__ >= __ANDROID_API_Q__
 
 /**
- * Parameters for ANEURALNETWORKS_TENSOR_QUANT8_SYMM_PER_CHANNEL operand.
- */
-typedef struct ANeuralNetworksSymmPerChannelQuantParams {
-    /** The array of scaling values for each channel. Each value must be greater than zero. */
-    const float* scales;
-    /** The size of the scale array. Should be equal to dimension[channelDim] of the Operand. */
-    uint32_t scaleCount;
-    /* The index of the channel dimension. */
-    uint32_t channelDim;
-} ANeuralNetworksSymmPerChannelQuantParams;
-
-/**
  * ANeuralNetworksOperandType describes the type of an operand.
  * This structure is used to describe both scalars and tensors.
  *
@@ -4210,36 +4187,6 @@
      */
     float scale;
     int32_t zeroPoint;
-
-    // This struct was extended with additional fields in API29, changing this struct
-    // size. For binary compatibility with pre-API29 code, fields below this comment
-    // must not be accessed by the runtime if there is no guarantee that client compiled
-    // against API29+.
-    // Usage of operand types that were added in API29 is a strong signal that this is
-    // true. Fields below this comment should be accessed only if tensor type is set to
-    // - ANEURALNETWORKS_TENSOR_QUANT8_SYMM_PER_CHANNEL
-    // - ANEURALNETWORKS_TENSOR_FLOAT16
-    // - ANEURALNETWORKS_TENSOR_QUANT16_SYMM
-    // - ANEURALNETWORKS_BOOL
-    // ExtraParams is aligned to a byte to prevent binary compatibility problems that may
-    // arise from extending it with new fields. In particular, we want to avoid altering
-    // ANeuralNetorksOperandType alignment.
-    /**
-     * Union of extra parameters, used by some types of Operands that need additional
-     * information for the complete definition of an Operand.
-     *
-     * Available since API level 29.
-     */
-    union ExtraParams {
-        /** Must be set to null if no extra params are expected
-         * (only if compiled against API level 29 and later). */
-        const void* none;
-
-        /** Used with {@link ANEURALNETWORKS_TENSOR_QUANT8_SYMM_PER_CHANNEL}
-         * operand type.
-         */
-        ANeuralNetworksSymmPerChannelQuantParams channelQuant;
-    } __attribute__((aligned(1))) extraParams;
 } ANeuralNetworksOperandType;
 
 typedef int32_t ANeuralNetworksOperationType;
